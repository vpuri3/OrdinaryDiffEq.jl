--- conflicted
+++ resolved
@@ -313,45 +313,17 @@
                        convert(T, -0.0025465161641516788))
 end
 
-<<<<<<< HEAD
-struct DPRKN5ConstantCache{T, T2} <: OrdinaryDiffEqConstantCache
-=======
 struct ERKN7ConstantCache{T, T2} <: OrdinaryDiffEqConstantCache
->>>>>>> f60f699f
     c1::T2
     c2::T2
     c3::T2
     c4::T2
     c5::T2
-<<<<<<< HEAD
-=======
     c6::T2
->>>>>>> f60f699f
     a21::T
     a31::T
     a32::T
     a41::T
-<<<<<<< HEAD
-    # a42::T
-    a43::T
-    a51::T
-    # a52::T
-    a53::T
-    a54::T
-    a61::T
-    # a62::T
-    a63::T
-    a64::T
-    a65::T
-    b1::T
-    # b2::T
-    b3::T
-    b4::T
-    b5::T
-    # b6::T
-    bp1::T # bp denotes bprime
-    # bp2::T
-=======
     a42::T
     a43::T
     a51::T
@@ -374,12 +346,163 @@
     b5::T
     b6::T
     bp1::T # bp denotes bprime
->>>>>>> f60f699f
     bp3::T
     bp4::T
     bp5::T
     bp6::T
-<<<<<<< HEAD
+    bp7::T
+    btilde1::T
+    btilde3::T
+    btilde4::T
+    btilde5::T
+    btilde6::T
+    bptilde1::T
+    bptilde3::T
+    bptilde4::T
+    bptilde5::T
+    bptilde6::T
+    bptilde7::T
+end
+
+function ERKN7ConstantCache(T::Type, T2::Type)
+    c1 = convert(T2, 108816483 // 943181462)
+    c2 = convert(T2, 108816483 // 471590731)
+    c3 = convert(T2, 151401202 // 200292705)
+    c4 = convert(T2, 682035803 // 631524599)
+    c5 = convert(T2, 493263404 // 781610081)
+    c6 = convert(T2, 1)
+    a21 = convert(T, 5107771 // 767472028)
+    a31 = convert(T, 5107771 // 575604021)
+    a32 = convert(T, 16661485 // 938806552)
+    a41 = convert(T, 325996677 // 876867260)
+    a42 = convert(T, -397622579 // 499461366)
+    a43 = convert(T, 541212017 // 762248206)
+    a51 = convert(T, 82243160 // 364375691)
+    a52 = convert(T, -515873404 // 1213273815)
+    a53 = convert(T, 820109726 // 1294837243)
+    a54 = convert(T, 36245507 // 242779260)
+    a61 = convert(T, 3579594 // 351273191)
+    a62 = convert(T, 34292133 // 461028419)
+    a63 = convert(T, 267156948 // 2671391749)
+    a64 = convert(T, 22665163 // 1338599875)
+    a65 = convert(T, -3836509 // 1614789462)
+    a71 = convert(T, 53103334 // 780726093)
+    a73 = convert(T, 352190060 // 1283966121)
+    a74 = convert(T, 37088117 // 2206150964)
+    a75 = convert(T, 7183323 // 1828127386)
+    a76 = convert(T, 187705681 // 1370684829)
+    b1 = convert(T, 53103334 // 780726093)
+    b3 = convert(T, 352190060 // 1283966121)
+    b4 = convert(T, 37088117 // 2206150964)
+    b5 = convert(T, 7183323 // 1828127386)
+    b6 = convert(T, 187705681 // 1370684829)
+    bp1 = convert(T, 53103334 // 780726093)
+    bp3 = convert(T, 244481296 // 685635505)
+    bp4 = convert(T, 41493456 // 602487871)
+    bp5 = convert(T, -45498718 // 926142189)
+    bp6 = convert(T, 1625563237 // 4379140271)
+    bp7 = convert(T, 191595797 // 1038702495)
+    btilde1 = convert(T, 53103334 // 780726093 - 41808761 // 935030896)
+    btilde3 = convert(T, 352190060 // 1283966121 - 46261019 // 135447428)
+    btilde4 = convert(T, 37088117 // 2206150964 - 289298425 // 1527932372)
+    btilde5 = convert(T, 7183323 // 1828127386 + 52260067 // 3104571287)
+    btilde6 = convert(T, 187705681 // 1370684829 + 49872919 // 848719175)
+    bptilde1 = convert(T, 53103334 // 780726093 - 41808761 // 935030896)
+    bptilde3 = convert(T, 244481296 // 685635505 - 224724272 // 506147085)
+    bptilde4 = convert(T, 41493456 // 602487871 - 2995752066 // 3862177123)
+    bptilde5 = convert(T, -45498718 // 926142189 - 170795979 // 811534085)
+    bptilde6 = convert(T, 1625563237 // 4379140271 + 177906423 // 1116903503)
+    bptilde7 = convert(T, 191595797 // 1038702495 + 655510901 // 2077404990)
+    ERKN7ConstantCache(c1, c2, c3, c4, c5, c6, a21, a31, a32, a41, a42, a43, a51, a52, a53,
+                       a54, a61, a62, a63, a64, a65, a71, a73, a74, a75, a76, b1, b3, b4, b5,
+                       b6, bp1, bp3, bp4, bp5, bp6, bp7, btilde1, btilde3, btilde4, btilde5,
+                       btilde6, bptilde1, bptilde3, bptilde4, bptilde5, bptilde6, bptilde7)
+end
+
+function ERKN7ConstantCache(T::Type{<:CompiledFloats}, T2::Type{<:CompiledFloats})
+    ERKN7ConstantCache(convert(T2, 108816483 // 943181462),
+    convert(T2, 0.23074347277618568),
+    convert(T2, 0.7558997318449516),
+    convert(T2, 1.0799829556599743),
+    convert(T2, 0.6310862871278652),
+    convert(T2, 1.0),
+    convert(T, 0.006655318778601792),
+    convert(T, 0.008873758371469056),
+    convert(T, 0.01774751674293811),
+    convert(T, 0.37177426033673555),
+    convert(T, -0.796102774043188),
+    convert(T, 0.7100207160080872),
+    convert(T, 0.2257097880879216),
+    convert(T, -0.4251912450611983),
+    convert(T, 0.6333689662029593),
+    convert(T, 0.14929408302834435),
+    convert(T, 0.010190342137439119),
+    convert(T, 0.07438182026691938),
+    convert(T, 0.10000665312379087),
+    convert(T, 0.016931992467129134),
+    convert(T, -0.002375857094861324),
+    convert(T, 0.06801788037587723),
+    convert(T, 0.2742985614960786),
+    convert(T, 0.01681123259704543),
+    convert(T, 0.003929333948504177),
+    convert(T, 0.13694299158249457),
+    convert(T, 0.06801788037587723),
+    convert(T, 0.2742985614960786),
+    convert(T, 0.01681123259704543),
+    convert(T, 0.003929333948504177),
+    convert(T, 0.13694299158249457),
+    convert(T, 0.06801788037587723),
+    convert(T, 0.35657618985177847),
+    convert(T, 0.06887019307314819),
+    convert(T, -0.049127141102520276),
+    convert(T, 0.371206021365649),
+    convert(T, 0.18445685643606738),
+    convert(T, 0.023304105484742516),
+    convert(T, -0.06724368617214582),
+    convert(T, -0.1725285773981577),
+    convert(T, 0.020762597600343137),
+    convert(T, 0.1957055604852179),
+    convert(T, 0.023304105484742516),
+    convert(T, -0.08741386493634701),
+    convert(T, -0.7067938872093759),
+    convert(T, -0.25958777628335805),
+    convert(T, 0.5304914229443385),
+    convert(T, 0.5))
+end
+
+struct DPRKN5ConstantCache{T, T2} <: OrdinaryDiffEqConstantCache
+    c1::T2
+    c2::T2
+    c3::T2
+    c4::T2
+    c5::T2
+    a21::T
+    a31::T
+    a32::T
+    a41::T
+    # a42::T
+    a43::T
+    a51::T
+    # a52::T
+    a53::T
+    a54::T
+    a61::T
+    # a62::T
+    a63::T
+    a64::T
+    a65::T
+    b1::T
+    # b2::T
+    b3::T
+    b4::T
+    b5::T
+    # b6::T
+    bp1::T # bp denotes bprime
+    # bp2::T
+    bp3::T
+    bp4::T
+    bp5::T
+    bp6::T
     btilde1::T
     # btilde2::T
     btilde3::T
@@ -388,20 +511,10 @@
     # btilde6::T
     bptilde1::T
     # bptilde2::T
-=======
-    bp7::T
-    btilde1::T
-    btilde3::T
-    btilde4::T
-    btilde5::T
-    btilde6::T
-    bptilde1::T
->>>>>>> f60f699f
     bptilde3::T
     bptilde4::T
     bptilde5::T
     bptilde6::T
-<<<<<<< HEAD
 end
 
 function DPRKN5ConstantCache(T::Type, T2::Type)
@@ -456,151 +569,45 @@
 end
 
 function DPRKN5ConstantCache(T::Type{<:CompiledFloats}, T2::Type{<:CompiledFloats})
-      c1 = convert(T2, 0.125)
-      c2 = convert(T2, 0.25)
-      c3 = convert(T2, 0.5)
-      c4 = convert(T2, 0.75)
-      c5 = convert(T2, 1.0)
-      a21 = convert(T, 0.0078125)
-      a31 = convert(T, 0.010416666666666666)
-      a32 = convert(T, 0.020833333333333332)
-      a41 = convert(T, 0.041666666666666664)
-      a43 = convert(T, 0.08333333333333333)
-      a51 = convert(T, 0.0703125)
-      a53 = convert(T, 0.140625)
-      a54 = convert(T, 0.0703125)
-      a61 = convert(T, 0.07777777777777778)
-      a63 = convert(T, 0.26666666666666666)
-      a64 = convert(T, 0.06666666666666667)
-      a65 = convert(T, 0.08888888888888889)
-      b1 = convert(T, 0.07777777777777778)
-      b3 = convert(T, 0.26666666666666666)
-      b4 = convert(T, 0.06666666666666667)
-      b5 = convert(T, 0.08888888888888889)
-      bp1 = convert(T, 0.07777777777777778)
-      bp3 = convert(T, 0.35555555555555557)
-      bp4 = convert(T, 0.13333333333333333)
-      bp5 = convert(T, 0.35555555555555557)
-      bp6 = convert(T, 0.07777777777777778)
-      btilde1 = convert(T, -0.08888888888888888)
-      btilde3 = convert(T, 0.26666666666666666)
-      btilde4 = convert(T, -0.26666666666666666)
-      btilde5 = convert(T, 0.08888888888888889)
-      bptilde1 = convert(T, 0.07777777777777778)
-      bptilde3 = convert(T, -0.31111111111111106)
-      bptilde4 = convert(T, 0.4666666666666667)
-      bptilde5 = convert(T, -0.31111111111111106)
-      bptilde6 = convert(T, 0.07777777777777778)
-      DPRKN5ConstantCache(c1, c2, c3, c4, c5, a21, a31, a32, a41, a43, a51,
-                          a53, a54, a61, a63, a64, a65, b1, b3, b4, b5, bp1,
-                          bp3, bp4, bp5, bp6, btilde1, btilde3, btilde4, btilde5,
-                          bptilde1, bptilde3, bptilde4, bptilde5, bptilde6)
-=======
-    bptilde7::T
-end
-
-function ERKN7ConstantCache(T::Type, T2::Type)
-    c1 = convert(T2, 108816483 // 943181462)
-    c2 = convert(T2, 108816483 // 471590731)
-    c3 = convert(T2, 151401202 // 200292705)
-    c4 = convert(T2, 682035803 // 631524599)
-    c5 = convert(T2, 493263404 // 781610081)
-    c6 = convert(T2, 1)
-    a21 = convert(T, 5107771 // 767472028)
-    a31 = convert(T, 5107771 // 575604021)
-    a32 = convert(T, 16661485 // 938806552)
-    a41 = convert(T, 325996677 // 876867260)
-    a42 = convert(T, -397622579 // 499461366)
-    a43 = convert(T, 541212017 // 762248206)
-    a51 = convert(T, 82243160 // 364375691)
-    a52 = convert(T, -515873404 // 1213273815)
-    a53 = convert(T, 820109726 // 1294837243)
-    a54 = convert(T, 36245507 // 242779260)
-    a61 = convert(T, 3579594 // 351273191)
-    a62 = convert(T, 34292133 // 461028419)
-    a63 = convert(T, 267156948 // 2671391749)
-    a64 = convert(T, 22665163 // 1338599875)
-    a65 = convert(T, -3836509 // 1614789462)
-    a71 = convert(T, 53103334 // 780726093)
-    a73 = convert(T, 352190060 // 1283966121)
-    a74 = convert(T, 37088117 // 2206150964)
-    a75 = convert(T, 7183323 // 1828127386)
-    a76 = convert(T, 187705681 // 1370684829)
-    b1 = convert(T, 53103334 // 780726093)
-    b3 = convert(T, 352190060 // 1283966121)
-    b4 = convert(T, 37088117 // 2206150964)
-    b5 = convert(T, 7183323 // 1828127386)
-    b6 = convert(T, 187705681 // 1370684829)
-    bp1 = convert(T, 53103334 // 780726093)
-    bp3 = convert(T, 244481296 // 685635505)
-    bp4 = convert(T, 41493456 // 602487871)
-    bp5 = convert(T, -45498718 // 926142189)
-    bp6 = convert(T, 1625563237 // 4379140271)
-    bp7 = convert(T, 191595797 // 1038702495)
-    btilde1 = convert(T, 53103334 // 780726093 - 41808761 // 935030896)
-    btilde3 = convert(T, 352190060 // 1283966121 - 46261019 // 135447428)
-    btilde4 = convert(T, 37088117 // 2206150964 - 289298425 // 1527932372)
-    btilde5 = convert(T, 7183323 // 1828127386 + 52260067 // 3104571287)
-    btilde6 = convert(T, 187705681 // 1370684829 + 49872919 // 848719175)
-    bptilde1 = convert(T, 53103334 // 780726093 - 41808761 // 935030896)
-    bptilde3 = convert(T, 244481296 // 685635505 - 224724272 // 506147085)
-    bptilde4 = convert(T, 41493456 // 602487871 - 2995752066 // 3862177123)
-    bptilde5 = convert(T, -45498718 // 926142189 - 170795979 // 811534085)
-    bptilde6 = convert(T, 1625563237 // 4379140271 + 177906423 // 1116903503)
-    bptilde7 = convert(T, 191595797 // 1038702495 + 655510901 // 2077404990)
-    ERKN7ConstantCache(c1, c2, c3, c4, c5, c6, a21, a31, a32, a41, a42, a43, a51, a52, a53, a54, a61, a62, a63, a64, a65, a71, a73, a74, a75, a76, b1, b3, b4, b5, b6, bp1, bp3, bp4, bp5, bp6, bp7, btilde1, btilde3, btilde4, btilde5, btilde6, bptilde1, bptilde3, bptilde4, bptilde5, bptilde6, bptilde7)
-end
-
-function ERKN7ConstantCache(T::Type{<:CompiledFloats}, T2::Type{<:CompiledFloats})
-    ERKN7ConstantCache(convert(T2, 108816483 // 943181462),
-    convert(T2, 0.23074347277618568),
-    convert(T2, 0.7558997318449516),
-    convert(T2, 1.0799829556599743),
-    convert(T2, 0.6310862871278652),
-    convert(T2, 1.0),
-    convert(T, 0.006655318778601792),
-    convert(T, 0.008873758371469056),
-    convert(T, 0.01774751674293811),
-    convert(T, 0.37177426033673555),
-    convert(T, -0.796102774043188),
-    convert(T, 0.7100207160080872),
-    convert(T, 0.2257097880879216),
-    convert(T, -0.4251912450611983),
-    convert(T, 0.6333689662029593),
-    convert(T, 0.14929408302834435),
-    convert(T, 0.010190342137439119),
-    convert(T, 0.07438182026691938),
-    convert(T, 0.10000665312379087),
-    convert(T, 0.016931992467129134),
-    convert(T, -0.002375857094861324),
-    convert(T, 0.06801788037587723),
-    convert(T, 0.2742985614960786),
-    convert(T, 0.01681123259704543),
-    convert(T, 0.003929333948504177),
-    convert(T, 0.13694299158249457),
-    convert(T, 0.06801788037587723),
-    convert(T, 0.2742985614960786),
-    convert(T, 0.01681123259704543),
-    convert(T, 0.003929333948504177),
-    convert(T, 0.13694299158249457),
-    convert(T, 0.06801788037587723),
-    convert(T, 0.35657618985177847),
-    convert(T, 0.06887019307314819),
-    convert(T, -0.049127141102520276),
-    convert(T, 0.371206021365649),
-    convert(T, 0.18445685643606738),
-    convert(T, 0.023304105484742516),
-    convert(T, -0.06724368617214582),
-    convert(T, -0.1725285773981577),
-    convert(T, 0.020762597600343137),
-    convert(T, 0.1957055604852179),
-    convert(T, 0.023304105484742516),
-    convert(T, -0.08741386493634701),
-    convert(T, -0.7067938872093759),
-    convert(T, -0.25958777628335805),
-    convert(T, 0.5304914229443385),
-    convert(T, 0.5))
->>>>>>> f60f699f
+    c1 = convert(T2, 0.125)
+    c2 = convert(T2, 0.25)
+    c3 = convert(T2, 0.5)
+    c4 = convert(T2, 0.75)
+    c5 = convert(T2, 1.0)
+    a21 = convert(T, 0.0078125)
+    a31 = convert(T, 0.010416666666666666)
+    a32 = convert(T, 0.020833333333333332)
+    a41 = convert(T, 0.041666666666666664)
+    a43 = convert(T, 0.08333333333333333)
+    a51 = convert(T, 0.0703125)
+    a53 = convert(T, 0.140625)
+    a54 = convert(T, 0.0703125)
+    a61 = convert(T, 0.07777777777777778)
+    a63 = convert(T, 0.26666666666666666)
+    a64 = convert(T, 0.06666666666666667)
+    a65 = convert(T, 0.08888888888888889)
+    b1 = convert(T, 0.07777777777777778)
+    b3 = convert(T, 0.26666666666666666)
+    b4 = convert(T, 0.06666666666666667)
+    b5 = convert(T, 0.08888888888888889)
+    bp1 = convert(T, 0.07777777777777778)
+    bp3 = convert(T, 0.35555555555555557)
+    bp4 = convert(T, 0.13333333333333333)
+    bp5 = convert(T, 0.35555555555555557)
+    bp6 = convert(T, 0.07777777777777778)
+    btilde1 = convert(T, -0.08888888888888888)
+    btilde3 = convert(T, 0.26666666666666666)
+    btilde4 = convert(T, -0.26666666666666666)
+    btilde5 = convert(T, 0.08888888888888889)
+    bptilde1 = convert(T, 0.07777777777777778)
+    bptilde3 = convert(T, -0.31111111111111106)
+    bptilde4 = convert(T, 0.4666666666666667)
+    bptilde5 = convert(T, -0.31111111111111106)
+    bptilde6 = convert(T, 0.07777777777777778)
+    DPRKN5ConstantCache(c1, c2, c3, c4, c5, a21, a31, a32, a41, a43, a51,
+                        a53, a54, a61, a63, a64, a65, b1, b3, b4, b5, bp1,
+                        bp3, bp4, bp5, bp6, btilde1, btilde3, btilde4, btilde5,
+                        bptilde1, bptilde3, bptilde4, bptilde5, bptilde6)
 end
 
 struct DPRKN6ConstantCache{T, T2} <: OrdinaryDiffEqConstantCache
