--- conflicted
+++ resolved
@@ -111,16 +111,7 @@
         tmp = ode_interpolant(Θs[i],integrator,callback.idxs,Val{0})
       end
       new_sign = callback.condition(tmp,integrator.tprev+integrator.dt*Θs[i],integrator)
-<<<<<<< HEAD
-      if prev_sign == 0
-        prev_sign = sign(new_sign)
-        prev_sign_index = i
-      end
-      if ((prev_sign<0 && !(typeof(callback.affect!)<:Nothing)) || (prev_sign>0 && !(typeof(callback.affect_neg!)<:Nothing))) && prev_sign*new_sign<0
-=======
-
-      if ((prev_sign<0 && !(typeof(callback.affect!)<:Void)) || (prev_sign>0 && !(typeof(callback.affect_neg!)<:Void))) && prev_sign*new_sign<0
->>>>>>> c6eb289b
+if ((prev_sign<0 && !(typeof(callback.affect!)<:Nothing)) || (prev_sign>0 && !(typeof(callback.affect_neg!)<:Nothing))) && prev_sign*new_sign<0
         event_occurred = true
         interp_index = i
         break
