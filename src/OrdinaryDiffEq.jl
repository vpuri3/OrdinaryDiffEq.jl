--- conflicted
+++ resolved
@@ -277,7 +277,6 @@
         #AutoVern7(TRBDF2(chunk_size = Val{1}())),
     ]
 
-<<<<<<< HEAD
     solver_list = []
 
     if Preferences.@load_preference("PrecompileNonStiff", true)
@@ -324,15 +323,6 @@
               ODEProblem{true, SciMLBase.NoSpecialize}(lorenz, [1.0; 0.0; 0.0], (0.0, 1.0),
                                                        Float64[]))
     end
-=======
-    prob_list = [ODEProblem(lorenz, [1.0; 0.0; 0.0], (0.0, 1.0));
-                 ODEProblem(lorenz, [1.0; 0.0; 0.0], (0.0, 1.0), Float64[])
-                 #ODEProblem{true, SciMLBase.FunctionWrapperSpecialize}(lorenz, [1.0; 0.0; 0.0], (0.0, 1.0));
-                 #ODEProblem{true, SciMLBase.FunctionWrapperSpecialize}(lorenz, [1.0; 0.0; 0.0], (0.0, 1.0), Float64[])
-                 #ODEProblem{true, SciMLBase.NoSpecialize}(lorenz, [1.0; 0.0; 0.0], (0.0, 1.0));
-                 #ODEProblem{true, SciMLBase.NoSpecialize}(lorenz, [1.0; 0.0; 0.0], (0.0, 1.0), Float64[])
-                 ]
->>>>>>> bbdf0153
 
     for prob in prob_list, solver in solver_list
         solve(prob, solver)(5.0)
