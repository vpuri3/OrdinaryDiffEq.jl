--- conflicted
+++ resolved
@@ -153,13 +153,8 @@
 
   export FunctionMap, Euler, Heun, Ralston, Midpoint, SSPRK22,
          SSPRK33, SSPRK53, SSPRK53_2N1,SSPRK53_2N2, SSPRK63, SSPRK73, SSPRK83, SSPRK432, SSPRK932,
-<<<<<<< HEAD
-         SSPRK54, SSPRK104, RK4, RKM, ExplicitRK, OwrenZen3, OwrenZen4, OwrenZen5,
-         LDDRK64, LDDRK46, BS3, BS5, CarpenterKennedy2N54,
-=======
          SSPRK54, SSPRK104, RK4, ExplicitRK, OwrenZen3, OwrenZen4, OwrenZen5,
          LDDRK64, CFRLDDRK64, BS3, BS5, CarpenterKennedy2N54,
->>>>>>> df21343b
          ORK256, RK46NL, DP5, DP5Threaded, Tsit5, DP8, Vern6, Vern7, Vern8, TanYam7, TsitPap8,
          Vern9,Feagin10, Feagin12, Feagin14, CompositeAlgorithm, Anas5
 
