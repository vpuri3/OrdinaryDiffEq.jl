@cache mutable struct ABDF2ConstantCache{N,dtType,rate_prototype} <: OrdinaryDiffEqConstantCache
  nlsolver::N
  eulercache::ImplicitEulerConstantCache
  dtₙ₋₁::dtType
  fsalfirstprev::rate_prototype
end

function alg_cache(alg::ABDF2,u,rate_prototype,uEltypeNoUnits,uBottomEltypeNoUnits,tTypeNoUnits,
                   uprev,uprev2,f,t,dt,reltol,p,calck,::Val{false})
  γ, c = 2//3, 1
  nlsolver = build_nlsolver(alg,u,uprev,p,t,dt,f,rate_prototype,uEltypeNoUnits,uBottomEltypeNoUnits,tTypeNoUnits,γ,c,Val(false))
  eulercache = ImplicitEulerConstantCache(nlsolver)

  dtₙ₋₁ = one(dt)
  fsalfirstprev = rate_prototype

  ABDF2ConstantCache(nlsolver, eulercache, dtₙ₋₁, fsalfirstprev)
end

@cache mutable struct ABDF2Cache{uType,rateType,uNoUnitsType,N,dtType} <: OrdinaryDiffEqMutableCache
  uₙ::uType
  uₙ₋₁::uType
  uₙ₋₂::uType
  fsalfirst::rateType
  fsalfirstprev::rateType
  zₙ₋₁::uType
  atmp::uNoUnitsType
  nlsolver::N
  eulercache::ImplicitEulerCache
  dtₙ₋₁::dtType
end

function alg_cache(alg::ABDF2,u,rate_prototype,uEltypeNoUnits,uBottomEltypeNoUnits,
                   tTypeNoUnits,uprev,uprev2,f,t,dt,reltol,p,calck,::Val{true})
  γ, c = 2//3, 1
  nlsolver = build_nlsolver(alg,u,uprev,p,t,dt,f,rate_prototype,uEltypeNoUnits,uBottomEltypeNoUnits,tTypeNoUnits,γ,c,Val(true))
  fsalfirst = zero(rate_prototype)

  fsalfirstprev = zero(rate_prototype)
  atmp = similar(u,uEltypeNoUnits)

  eulercache = ImplicitEulerCache(u,uprev,uprev2,fsalfirst,atmp,nlsolver)

  dtₙ₋₁ = one(dt)
  zₙ₋₁ = zero(u)

  ABDF2Cache(u,uprev,uprev2,fsalfirst,fsalfirstprev,zₙ₋₁,atmp,
              nlsolver,eulercache,dtₙ₋₁)
end

# SBDF

@cache mutable struct SBDFConstantCache{rateType,N,uType} <: OrdinaryDiffEqConstantCache
  cnt::Int
  k2::rateType
  nlsolver::N
  uprev2::uType
  uprev4::uType
  uprev3::uType
  k₁::rateType
  k₂::rateType
  k₃::rateType
  du₁::rateType
  du₂::rateType
end

@cache mutable struct SBDFCache{uType,rateType,N} <: OrdinaryDiffEqMutableCache
  cnt::Int
  u::uType
  uprev::uType
  fsalfirst::rateType
  nlsolver::N
  uprev2::uType
  uprev3::uType
  uprev4::uType
  k₁::rateType
  k₂::rateType
  k₃::rateType
  du₁::rateType
  du₂::rateType
end

function alg_cache(alg::SBDF,u,rate_prototype,uEltypeNoUnits,uBottomEltypeNoUnits,tTypeNoUnits,uprev,uprev2,f,t,dt,reltol,p,calck,::Val{false})
  γ, c = 1//1, 1
  nlsolver = build_nlsolver(alg,u,uprev,p,t,dt,f,rate_prototype,uEltypeNoUnits,uBottomEltypeNoUnits,tTypeNoUnits,γ,c,Val(false))

  k2 = rate_prototype
  k₁ = rate_prototype; k₂ = rate_prototype; k₃ = rate_prototype
  du₁ = rate_prototype; du₂ = rate_prototype

  uprev2 = u; uprev3 = u; uprev4 = u

  SBDFConstantCache(1,k2,nlsolver,uprev2,uprev3,uprev4,k₁,k₂,k₃,du₁,du₂)
end

function alg_cache(alg::SBDF,u,rate_prototype,uEltypeNoUnits,uBottomEltypeNoUnits,tTypeNoUnits,uprev,uprev2,f,t,dt,reltol,p,calck,::Val{true})
  γ, c = 1//1, 1
  nlsolver = build_nlsolver(alg,u,uprev,p,t,dt,f,rate_prototype,uEltypeNoUnits,uBottomEltypeNoUnits,tTypeNoUnits,γ,c,Val(true))
  fsalfirst = zero(rate_prototype)

  order = alg.order

  k₁ = zero(rate_prototype)
  k₂ = order >= 3 ? zero(rate_prototype) : k₁
  k₃ = order == 4 ? zero(rate_prototype) : k₁
  du₁ = zero(rate_prototype)
  du₂ = zero(rate_prototype)

  uprev2 = zero(u)
  uprev3 = order >= 3 ? zero(u) : uprev2
  uprev4 = order == 4 ? zero(u) : uprev2

  SBDFCache(1,u,uprev,fsalfirst,nlsolver,uprev2,uprev3,uprev4,k₁,k₂,k₃,du₁,du₂)
end

# QNDF1

@cache mutable struct QNDF1ConstantCache{N,coefType,coefType1,coefType2,dtType,uType} <: OrdinaryDiffEqConstantCache
  nlsolver::N
  D::coefType1
  D2::coefType2
  R::coefType
  U::coefType
  uprev2::uType
  dtₙ₋₁::dtType
end

@cache mutable struct QNDF1Cache{uType,rateType,coefType,coefType1,coefType2,uNoUnitsType,N,dtType} <: OrdinaryDiffEqMutableCache
  uprev2::uType
  fsalfirst::rateType
  D::coefType1
  D2::coefType2
  R::coefType
  U::coefType
  atmp::uNoUnitsType
  utilde::uType
  nlsolver::N
  dtₙ₋₁::dtType
end

function alg_cache(alg::QNDF1,u,rate_prototype,uEltypeNoUnits,uBottomEltypeNoUnits,tTypeNoUnits,uprev,uprev2,f,t,dt,reltol,p,calck,::Val{false})
  γ, c = zero(inv((1-alg.kappa))), 1
  nlsolver = build_nlsolver(alg,u,uprev,p,t,dt,f,rate_prototype,uEltypeNoUnits,uBottomEltypeNoUnits,tTypeNoUnits,γ,c,Val(false))

  uprev2 = u
  dtₙ₋₁ = zero(t)

  D = fill(zero(u), 1, 1)
  D2 = fill(zero(u), 1, 2)
  R = fill(zero(t), 1, 1)
  U = fill(zero(t), 1, 1)

  U!(1,U)

  QNDF1ConstantCache(nlsolver,D,D2,R,U,uprev2,dtₙ₋₁)
end

function alg_cache(alg::QNDF1,u,rate_prototype,uEltypeNoUnits,uBottomEltypeNoUnits,tTypeNoUnits,uprev,uprev2,f,t,dt,reltol,p,calck,::Val{true})
  γ, c = zero(inv((1-alg.kappa))), 1
  nlsolver = build_nlsolver(alg,u,uprev,p,t,dt,f,rate_prototype,uEltypeNoUnits,uBottomEltypeNoUnits,tTypeNoUnits,γ,c,Val(true))
  fsalfirst = zero(rate_prototype)

  D = Array{typeof(u)}(undef, 1, 1)
  D2 = Array{typeof(u)}(undef, 1, 2)

  R = fill(zero(t), 1, 1)
  U = fill(zero(t), 1, 1)

  D[1] = zero(u)
  D2[1] = zero(u); D2[2] = zero(u)

  U!(1,U)

  atmp = similar(u,uEltypeNoUnits)
  utilde = zero(u)
  uprev2 = zero(u)
  dtₙ₋₁ = zero(dt)

  QNDF1Cache(uprev2,fsalfirst,D,D2,R,U,atmp,utilde,nlsolver,dtₙ₋₁)
end

# QNDF2

@cache mutable struct QNDF2ConstantCache{N,coefType,coefType1,coefType2,uType,dtType} <: OrdinaryDiffEqConstantCache
  nlsolver::N
  D::coefType1
  D2::coefType2
  R::coefType
  U::coefType
  uprev2::uType
  uprev3::uType
  dtₙ₋₁::dtType
  dtₙ₋₂::dtType
end

@cache mutable struct QNDF2Cache{uType,rateType,coefType,coefType1,coefType2,uNoUnitsType,N,dtType} <: OrdinaryDiffEqMutableCache
  uprev2::uType
  uprev3::uType
  fsalfirst::rateType
  D::coefType1
  D2::coefType2
  R::coefType
  U::coefType
  atmp::uNoUnitsType
  utilde::uType
  nlsolver::N
  dtₙ₋₁::dtType
  dtₙ₋₂::dtType
end

function alg_cache(alg::QNDF2,u,rate_prototype,uEltypeNoUnits,uBottomEltypeNoUnits,tTypeNoUnits,uprev,uprev2,f,t,dt,reltol,p,calck,::Val{false})
  γ, c = zero(inv((1-alg.kappa))), 1
  nlsolver = build_nlsolver(alg,u,uprev,p,t,dt,f,rate_prototype,uEltypeNoUnits,uBottomEltypeNoUnits,tTypeNoUnits,γ,c,Val(false))

  uprev2 = u
  uprev3 = u
  dtₙ₋₁ = zero(t)
  dtₙ₋₂ = zero(t)

  D = fill(zero(u), 1, 2)
  D2 = fill(zero(u), 1, 3)
  R = fill(zero(t), 2, 2)
  U = fill(zero(t), 2, 2)

  U!(2,U)

  QNDF2ConstantCache(nlsolver,D,D2,R,U,uprev2,uprev3,dtₙ₋₁,dtₙ₋₂)
end

function alg_cache(alg::QNDF2,u,rate_prototype,uEltypeNoUnits,uBottomEltypeNoUnits,tTypeNoUnits,uprev,uprev2,f,t,dt,reltol,p,calck,::Val{true})
  γ, c = zero(inv((1-alg.kappa))), 1
  nlsolver = build_nlsolver(alg,u,uprev,p,t,dt,f,rate_prototype,uEltypeNoUnits,uBottomEltypeNoUnits,tTypeNoUnits,γ,c,Val(true))
  fsalfirst = zero(rate_prototype)

  D = Array{typeof(u)}(undef, 1, 2)
  D2 = Array{typeof(u)}(undef, 1, 3)
  R = fill(zero(t), 2, 2)
  U = fill(zero(t), 2, 2)

  D[1] = zero(u); D[2] = zero(u)
  D2[1] = zero(u);  D2[2] = zero(u); D2[3] = zero(u)

  U!(2,U)

  atmp = similar(u,uEltypeNoUnits)
  utilde = zero(u)
  uprev2 = zero(u)
  uprev3 = zero(u)
  dtₙ₋₁ = zero(dt)
  dtₙ₋₂ = zero(dt)

  QNDF2Cache(uprev2,uprev3,fsalfirst,D,D2,R,U,atmp,utilde,nlsolver,dtₙ₋₁,dtₙ₋₂)
end

@cache mutable struct QNDFConstantCache{N,coefType1,coefType2,coefType3,uType,dtType,dtsType,EEstType,gammaType} <: OrdinaryDiffEqConstantCache
  nlsolver::N
  D::coefType3
  D2::coefType2
  R::coefType1
  U::coefType1
  order::Int
  max_order::Int
  udiff::uType
  dts::dtsType
  h::dtType
<<<<<<< HEAD
  c::Int
  nconsteps::Int
=======
  consfailcnt::Int #Consecutive failed steps count
  EEst1::EEstType #Error Estimator for k-1 order
  EEst2::EEstType #Error Estimator for k+1 order
  γₖ::gammaType
  tmp::coefType1
>>>>>>> cb79edfd
end

@cache mutable struct QNDFCache{uType,rateType,coefType,coefType1,coefType2,coefType3,dtType,dtsType,uNoUnitsType,N,EEstType,gammaType} <: OrdinaryDiffEqMutableCache
  fsalfirst::rateType
  D::coefType3
  D2::coefType2
  R::coefType1
  U::coefType1
  order::Int
  max_order::Int
  udiff::coefType
  dts::dtsType
  atmp::uNoUnitsType
  utilde::uType
  nlsolver::N
  h::dtType
<<<<<<< HEAD
  c::Int
  nconsteps::Int
=======
  consfailcnt::Int #consecutive failed steps count
  EEst1::EEstType #Error Estimator for k-1 order
  EEst2::EEstType #Error Estimator for k+1 order
  γₖ::gammaType
  tmp::coefType1
>>>>>>> cb79edfd
end

function alg_cache(alg::QNDF,u,rate_prototype,uEltypeNoUnits,uBottomEltypeNoUnits,tTypeNoUnits,uprev,uprev2,f,t,dt,reltol,p,calck,::Val{false})
  γ, c = one(eltype(alg.kappa)), 1
  nlsolver = build_nlsolver(alg,u,uprev,p,t,dt,f,rate_prototype,uEltypeNoUnits,uBottomEltypeNoUnits,tTypeNoUnits,γ,c,Val(false))

  udiff = fill(zero(u), 1, 6)
  dts = fill(zero(dt), 1, 6)
  h = zero(dt)

  D = fill(zero(u), 1, 5)
  D2 = fill(zero(u), 6, 6)
  R = fill(zero(t), 5, 5)
  U = fill(zero(t), 5, 5)

  tmp = similar(R)

  EEst1 = tTypeNoUnits(1)
  EEst2 = tTypeNoUnits(1)

  max_order = 5
  nconsteps = 1

<<<<<<< HEAD
  QNDFConstantCache(nlsolver,D,D2,R,U,1,max_order,udiff,dts,h,0,nconsteps)
=======
  γₖ = [sum(tTypeNoUnits(inv(j)) for j in 1:k) for k in 1:6]

  QNDFConstantCache(nlsolver,D,D2,R,U,1,max_order,udiff,dts,h,0, EEst1, EEst2, γₖ, tmp)
>>>>>>> cb79edfd
end

function alg_cache(alg::QNDF,u,rate_prototype,uEltypeNoUnits,uBottomEltypeNoUnits,tTypeNoUnits,uprev,uprev2,f,t,dt,reltol,p,calck,::Val{true})
  γ, c = one(eltype(alg.kappa)), 1
  nlsolver = build_nlsolver(alg,u,uprev,p,t,dt,f,rate_prototype,uEltypeNoUnits,uBottomEltypeNoUnits,tTypeNoUnits,γ,c,Val(true))
  fsalfirst = zero(rate_prototype)

  udiff = Array{typeof(u)}(undef, 1, 6)
  dts = fill(zero(dt), 1, 6)
  h = zero(dt)

  D = Array{typeof(u)}(undef, 1, 5)
  D2 = Array{typeof(u)}(undef, 6, 6)
  R = fill(zero(t), 5, 5)
  U = fill(zero(t), 5, 5)

  tmp = similar(R)

  for i = 1:5
    D[i] = zero(u)
    udiff[i] = zero(u)
  end
  udiff[6] = zero(u)

  for i = 1:6, j = 1:6
      D2[i,j] = zero(u)
  end

  max_order = 5
  atmp = similar(u,uEltypeNoUnits)
  utilde = zero(u)

<<<<<<< HEAD
  QNDFCache(fsalfirst,D,D2,R,U,1,max_order,udiff,dts,atmp,utilde,nlsolver,h,0,1)
=======
  EEst1 = tTypeNoUnits(1)
  EEst2 = tTypeNoUnits(1)

  γₖ = [sum(tTypeNoUnits(inv(j)) for j in 1:k) for k in 1:6]

  QNDFCache(fsalfirst,D,D2,R,U,1,max_order,udiff,dts,atmp,utilde,nlsolver,h,0, EEst1, EEst2, γₖ, tmp)
>>>>>>> cb79edfd
end


@cache mutable struct MEBDF2Cache{uType,rateType,uNoUnitsType,N} <: OrdinaryDiffEqMutableCache
  u::uType
  uprev::uType
  uprev2::uType
  fsalfirst::rateType
  z₁::uType
  z₂::uType
  tmp2::uType
  atmp::uNoUnitsType
  nlsolver::N
end

function alg_cache(alg::MEBDF2,u,rate_prototype,uEltypeNoUnits,uBottomEltypeNoUnits,
                   tTypeNoUnits,uprev,uprev2,f,t,dt,reltol,p,calck,::Val{true})
  γ, c = 1, 1
  nlsolver = build_nlsolver(alg,u,uprev,p,t,dt,f,rate_prototype,uEltypeNoUnits,uBottomEltypeNoUnits,tTypeNoUnits,γ,c,Val(true))
  fsalfirst = zero(rate_prototype)

  z₁ = zero(u); z₂ = zero(u); z₃ = zero(u); tmp2 = zero(u)
  atmp = similar(u,uEltypeNoUnits)

  MEBDF2Cache(u,uprev,uprev2,fsalfirst,z₁,z₂,tmp2,atmp,nlsolver)
end

mutable struct MEBDF2ConstantCache{N} <: OrdinaryDiffEqConstantCache
  nlsolver::N
end

function alg_cache(alg::MEBDF2,u,rate_prototype,uEltypeNoUnits,uBottomEltypeNoUnits,
                   tTypeNoUnits,uprev,uprev2,f,t,dt,reltol,p,calck,::Val{false})
  γ, c = 1, 1
  nlsolver = build_nlsolver(alg,u,uprev,p,t,dt,f,rate_prototype,uEltypeNoUnits,uBottomEltypeNoUnits,tTypeNoUnits,γ,c,Val(false))
  MEBDF2ConstantCache(nlsolver)
end<|MERGE_RESOLUTION|>--- conflicted
+++ resolved
@@ -263,16 +263,11 @@
   udiff::uType
   dts::dtsType
   h::dtType
-<<<<<<< HEAD
-  c::Int
-  nconsteps::Int
-=======
   consfailcnt::Int #Consecutive failed steps count
   EEst1::EEstType #Error Estimator for k-1 order
   EEst2::EEstType #Error Estimator for k+1 order
   γₖ::gammaType
   tmp::coefType1
->>>>>>> cb79edfd
 end
 
 @cache mutable struct QNDFCache{uType,rateType,coefType,coefType1,coefType2,coefType3,dtType,dtsType,uNoUnitsType,N,EEstType,gammaType} <: OrdinaryDiffEqMutableCache
@@ -289,16 +284,11 @@
   utilde::uType
   nlsolver::N
   h::dtType
-<<<<<<< HEAD
-  c::Int
-  nconsteps::Int
-=======
   consfailcnt::Int #consecutive failed steps count
   EEst1::EEstType #Error Estimator for k-1 order
   EEst2::EEstType #Error Estimator for k+1 order
   γₖ::gammaType
   tmp::coefType1
->>>>>>> cb79edfd
 end
 
 function alg_cache(alg::QNDF,u,rate_prototype,uEltypeNoUnits,uBottomEltypeNoUnits,tTypeNoUnits,uprev,uprev2,f,t,dt,reltol,p,calck,::Val{false})
@@ -322,13 +312,9 @@
   max_order = 5
   nconsteps = 1
 
-<<<<<<< HEAD
-  QNDFConstantCache(nlsolver,D,D2,R,U,1,max_order,udiff,dts,h,0,nconsteps)
-=======
   γₖ = [sum(tTypeNoUnits(inv(j)) for j in 1:k) for k in 1:6]
 
   QNDFConstantCache(nlsolver,D,D2,R,U,1,max_order,udiff,dts,h,0, EEst1, EEst2, γₖ, tmp)
->>>>>>> cb79edfd
 end
 
 function alg_cache(alg::QNDF,u,rate_prototype,uEltypeNoUnits,uBottomEltypeNoUnits,tTypeNoUnits,uprev,uprev2,f,t,dt,reltol,p,calck,::Val{true})
@@ -361,16 +347,12 @@
   atmp = similar(u,uEltypeNoUnits)
   utilde = zero(u)
 
-<<<<<<< HEAD
-  QNDFCache(fsalfirst,D,D2,R,U,1,max_order,udiff,dts,atmp,utilde,nlsolver,h,0,1)
-=======
   EEst1 = tTypeNoUnits(1)
   EEst2 = tTypeNoUnits(1)
 
   γₖ = [sum(tTypeNoUnits(inv(j)) for j in 1:k) for k in 1:6]
 
   QNDFCache(fsalfirst,D,D2,R,U,1,max_order,udiff,dts,atmp,utilde,nlsolver,h,0, EEst1, EEst2, γₖ, tmp)
->>>>>>> cb79edfd
 end
 
 
