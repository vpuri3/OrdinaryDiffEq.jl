--- conflicted
+++ resolved
@@ -480,652 +480,4 @@
   Anas5Cache(u,uprev,k1,k2,k3,k4,k5,k6,k7,utilde,tmp,atmp,tab)
 end
 
-<<<<<<< HEAD
-alg_cache(alg::Anas5,u,rate_prototype,uEltypeNoUnits,uBottomEltypeNoUnits,tTypeNoUnits,uprev,uprev2,f,t,dt,reltol,p,calck,::Type{Val{false}}) = Anas5ConstantCache(real(uBottomEltypeNoUnits),real(tTypeNoUnits))
-
-@cache struct CFRLDDRK64Cache{uType,rateType,TabType} <: OrdinaryDiffEqMutableCache
-  u::uType
-  uprev::uType
-  k::rateType
-  tmp::uType
-  fsalfirst::rateType
-  tab::TabType
-end
-
-struct CFRLDDRK64ConstantCache{T,T2} <: OrdinaryDiffEqConstantCache
-  α1::T
-  α2::T
-  α3::T
-  α4::T
-  α5::T
-  β1::T
-  β2::T
-  β3::T
-  β4::T
-  β5::T
-  β6::T
-  c2::T2
-  c3::T2
-  c4::T2
-  c5::T2
-  c6::T2
-
-  function CFRLDDRK64ConstantCache(::Type{T}, ::Type{T2}) where {T,T2}
-    α1 = T(0.17985400977138)
-    α2 = T(0.14081893152111)
-    α3 = T(0.08255631629428)
-    α4 = T(0.65804425034331)
-    α5 = T(0.31862993413251)
-    β1 = T(0.10893125722541)
-    β2 = T(0.13201701492152)
-    β3 = T(0.38911623225517)
-    β4 = T(-0.59203884581148)
-    β5 = T(0.47385028714844)
-    β6 = T(0.48812405426094)
-    c2 = T2(0.28878526699679)
-    c3 = T2(0.38176720366804)
-    c4 = T2(0.71262082069639)
-    c5 = T2(0.69606990893393)
-    c6 = T2(0.83050587987157)
-    new{T,T2}(α1, α2, α3, α4, α5, β1, β2, β3, β4, β5, β6, c2, c3, c4, c5, c6)
-  end
-end
-
-function alg_cache(alg::CFRLDDRK64,u,rate_prototype,uEltypeNoUnits,uBottomEltypeNoUnits,tTypeNoUnits,uprev,uprev2,f,t,dt,reltol,p,calck,::Type{Val{true}})
-  tmp = similar(u)
-  k = zero(rate_prototype)
-  fsalfirst = zero(rate_prototype)
-  tab = CFRLDDRK64ConstantCache(real(uBottomEltypeNoUnits), real(tTypeNoUnits))
-  CFRLDDRK64Cache(u,uprev,k,tmp,fsalfirst,tab)
-end
-
-function alg_cache(alg::CFRLDDRK64,u,rate_prototype,uEltypeNoUnits,uBottomEltypeNoUnits,tTypeNoUnits,uprev,uprev2,f,t,dt,reltol,p,calck,::Type{Val{false}})
-  CFRLDDRK64ConstantCache(real(uBottomEltypeNoUnits), real(tTypeNoUnits))
-end
-
-@cache struct TSLDDRK74Cache{uType,rateType,TabType} <: OrdinaryDiffEqMutableCache
-  u::uType
-  uprev::uType
-  k::rateType
-  tmp::uType
-  fsalfirst::rateType
-  tab::TabType
-end
-
-struct TSLDDRK74ConstantCache{T,T2} <: OrdinaryDiffEqConstantCache
-  α1::T
-  α2::T
-  α3::T
-  α4::T
-  α5::T
-  α6::T
-  β1::T
-  β2::T
-  β3::T
-  β4::T
-  β5::T
-  β6::T
-  β7::T
-  c2::T2
-  c3::T2
-  c4::T2
-  c5::T2
-  c6::T2
-  c7::T2
-
-  function TSLDDRK74ConstantCache(::Type{T}, ::Type{T2}) where {T,T2}
-    α1 = T(0.241566650129646868)
-    α2 = T(0.0423866513027719953)
-    α3 = T(0.215602732678803776)
-    α4 = T(0.232328007537583987)
-    α5 = T(0.256223412574146438)
-    α6 = T(0.0978694102142697230)
-    β1 = T(0.0941840925477795334)
-    β2 = T(0.149683694803496998)
-    β3 = T(0.285204742060440058)
-    β4 = T(-0.122201846148053668)
-    β5 = T(0.0605151571191401122)
-    β6 = T(0.345986987898399296)
-    β7 = T(0.186627171718797670)
-    c2 = T2(0.335750742677426401)
-    c3 = T2(0.286254438654048527)
-    c4 = T2(0.744675262090520366)
-    c5 = T2(0.639198690801246909)
-    c6 = T2(0.723609252956949472)
-    c7 = T2(0.91124223849547205)
-    new{T,T2}(α1, α2, α3, α4, α5, α6, β1, β2, β3, β4, β5, β6, β7, c2, c3, c4, c5, c6, c7)
-  end
-end
-
-function alg_cache(alg::TSLDDRK74,u,rate_prototype,uEltypeNoUnits,uBottomEltypeNoUnits,tTypeNoUnits,uprev,uprev2,f,t,dt,reltol,p,calck,::Type{Val{true}})
-  tmp = similar(u)
-  k = zero(rate_prototype)
-  fsalfirst = zero(rate_prototype)
-  tab = TSLDDRK74ConstantCache(real(uBottomEltypeNoUnits), real(tTypeNoUnits))
-  TSLDDRK74Cache(u,uprev,k,tmp,fsalfirst,tab)
-end
-
-function alg_cache(alg::TSLDDRK74,u,rate_prototype,uEltypeNoUnits,uBottomEltypeNoUnits,tTypeNoUnits,uprev,uprev2,f,t,dt,reltol,p,calck,::Type{Val{false}})
-  TSLDDRK74ConstantCache(real(uBottomEltypeNoUnits), real(tTypeNoUnits))
-end
-
-
-@cache struct NDBLSRK124Cache{uType,rateType,TabType} <: OrdinaryDiffEqMutableCache
-  u::uType
-  uprev::uType
-  k::rateType
-  tmp::uType
-  fsalfirst::rateType
-  tab::TabType
-end
-
-struct NDBLSRK124ConstantCache{T,T2} <: OrdinaryDiffEqConstantCache
-  α2::T
-  α3::T
-  α4::T
-  α5::T
-  α6::T
-  α7::T
-  α8::T
-  α9::T
-  α10::T
-  α11::T
-  α12::T
-  β1::T
-  β2::T
-  β3::T
-  β4::T
-  β5::T
-  β6::T
-  β7::T
-  β8::T
-  β9::T
-  β10::T
-  β11::T
-  β12::T
-  c2::T2
-  c3::T2
-  c4::T2
-  c5::T2
-  c6::T2
-  c7::T2
-  c8::T2
-  c9::T2
-  c10::T2
-  c11::T2
-  c12::T2
-
-  function NDBLSRK124ConstantCache(::Type{T}, ::Type{T2}) where {T,T2}
-    α2  = T(-0.0923311242368072)
-    α3  = T(-0.9441056581158819)
-    α4  = T(-4.3271273247576394)
-    α5  = T(-2.1557771329026072)
-    α6  = T(-0.9770727190189062)
-    α7  = T(-0.7581835342571139)
-    α8  = T(-1.7977525470825499)
-    α9  = T(-2.6915667972700770)
-    α10 = T(-4.6466798960268143)
-    α11 = T(-0.1539613783825189)
-    α12 = T(-0.5943293901830616)
-    β1  = T(0.0650008435125904)
-    β2  = T(0.0161459902249842)
-    β3  = T(0.5758627178358159)
-    β4  = T(0.1649758848361671)
-    β5  = T(0.3934619494248182)
-    β6  = T(0.0443509641602719)
-    β7  = T(0.2074504268408778)
-    β8  = T(0.6914247433015102)
-    β9  = T(0.3766646883450449)
-    β10 = T(0.0757190350155483)
-    β11 = T(0.2027862031054088)
-    β12 = T(0.2167029365631842)
-    c2  = T2(0.0650008435125904)
-    c3  = T2(0.0796560563081853)
-    c4  = T2(0.1620416710085376)
-    c5  = T2(0.2248877362907778)
-    c6  = T2(0.2952293985641261)
-    c7  = T2(0.3318332506149405)
-    c8  = T2(0.4094724050198658)
-    c9  = T2(0.6356954475753369)
-    c10 = T2(0.6806551557645497)
-    c11 = T2(0.7143773712418350)
-    c12 = T2(0.9032588871651854)
-    new{T,T2}(α2, α3, α4, α5, α6, α7, α8, α9, α10, α11, α12, β1, β2, β3, β4, β5, β6, β7, β8, β9, β10, β11, β12, c2, c3, c4, c5, c6, c7, c8, c9, c10, c11, c12)
-  end
-end
-
-function alg_cache(alg::NDBLSRK124,u,rate_prototype,uEltypeNoUnits,uBottomEltypeNoUnits,tTypeNoUnits,uprev,uprev2,f,t,dt,reltol,p,calck,::Type{Val{true}})
-  tmp = similar(u)
-  k = zero(rate_prototype)
-  fsalfirst = zero(rate_prototype)
-  tab = NDBLSRK124ConstantCache(real(uBottomEltypeNoUnits), real(tTypeNoUnits))
-  NDBLSRK124Cache(u,uprev,k,tmp,fsalfirst,tab)
-end
-
-function alg_cache(alg::NDBLSRK124,u,rate_prototype,uEltypeNoUnits,uBottomEltypeNoUnits,tTypeNoUnits,uprev,uprev2,f,t,dt,reltol,p,calck,::Type{Val{false}})
-  NDBLSRK124ConstantCache(real(uBottomEltypeNoUnits), real(tTypeNoUnits))
-end
-
-@cache struct NDBLSRK134Cache{uType,rateType,TabType} <: OrdinaryDiffEqMutableCache
-    u::uType
-  uprev::uType
-  k::rateType
-  tmp::uType
-  fsalfirst::rateType
-  tab::TabType
-end
-
-struct NDBLSRK134ConstantCache{T,T2} <: OrdinaryDiffEqConstantCache
-  α2::T
-  α3::T
-  α4::T
-  α5::T
-  α6::T
-  α7::T
-  α8::T
-  α9::T
-  α10::T
-  α11::T
-  α12::T
-  α13::T
-  β1::T
-  β2::T
-  β3::T
-  β4::T
-  β5::T
-  β6::T
-  β7::T
-  β8::T
-  β9::T
-  β10::T
-  β11::T
-  β12::T
-  β13::T
-  c2::T2
-  c3::T2
-  c4::T2
-  c5::T2
-  c6::T2
-  c7::T2
-  c8::T2
-  c9::T2
-  c10::T2
-  c11::T2
-  c12::T2
-  c13::T2
-
-  function NDBLSRK134ConstantCache(::Type{T}, ::Type{T2}) where {T,T2}
-    α2  = T(-0.6160178650170565)
-    α3  = T(-0.4449487060774118)
-    α4  = T(-1.0952033345276178)
-    α5  = T(-1.2256030785959187)
-    α6  = T(-0.2740182222332805)
-    α7  = T(-0.0411952089052647)
-    α8  = T(-0.1797084899153560)
-    α9  = T(-1.1771530652064288)
-    α10 = T(-0.4078831463120878)
-    α11 = T(-0.8295636426191777)
-    α12 = T(-4.7895970584252288)
-    α13 = T(-0.6606671432964504)
-    β1  = T(0.0271990297818803)
-    β2  = T(0.1772488819905108)
-    β3  = T(0.0378528418949694)
-    β4  = T(0.6086431830142991)
-    β5  = T(0.2154313974316100)
-    β6  = T(0.2066152563885843)
-    β7  = T(0.0415864076069797)
-    β8  = T(0.0219891884310925)
-    β9  = T(0.9893081222650993)
-    β10 = T(0.0063199019859826)
-    β11 = T(0.3749640721105318)
-    β12 = T(1.6080235151003195)
-    β13 = T(0.0961209123818189)
-    c2  = T2(0.0271990297818803)
-    c3  = T2(0.0952594339119365)
-    c4  = T2(0.1266450286591127)
-    c5  = T2(0.1825883045699772)
-    c6  = T2(0.3737511439063931)
-    c7  = T2(0.5301279418422206)
-    c8  = T2(0.5704177433952291)
-    c9  = T2(0.5885784947099155)
-    c10 = T2(0.6160769826246714)
-    c11 = T2(0.6223252334314046)
-    c12 = T2(0.6897593128753419)
-    c13 = T2(0.9126827615920843)
-    new{T,T2}(α2, α3, α4, α5, α6, α7, α8, α9, α10, α11, α12, α13, β1, β2, β3, β4, β5, β6, β7, β8, β9, β10, β11, β12, β13, c2, c3, c4, c5, c6, c7, c8, c9, c10, c11, c12, c13)
-  end
-end
-
-function alg_cache(alg::NDBLSRK134,u,rate_prototype,uEltypeNoUnits,uBottomEltypeNoUnits,tTypeNoUnits,uprev,uprev2,f,t,dt,reltol,p,calck,::Type{Val{true}})
-  tmp = similar(u)
-  k = zero(rate_prototype)
-  fsalfirst = zero(rate_prototype)
-  tab = NDBLSRK134ConstantCache(real(uBottomEltypeNoUnits), real(tTypeNoUnits))
-  NDBLSRK134Cache(u,uprev,k,tmp,fsalfirst,tab)
-end
-
-function alg_cache(alg::NDBLSRK134,u,rate_prototype,uEltypeNoUnits,uBottomEltypeNoUnits,tTypeNoUnits,uprev,uprev2,f,t,dt,reltol,p,calck,::Type{Val{false}})
-  NDBLSRK134ConstantCache(real(uBottomEltypeNoUnits), real(tTypeNoUnits))
-end
-
-@cache struct NDBLSRK144Cache{uType,rateType,TabType} <: OrdinaryDiffEqMutableCache
-  u::uType
-  uprev::uType
-  k::rateType
-  tmp::uType
-  fsalfirst::rateType
-  tab::TabType
-end
-
-struct NDBLSRK144ConstantCache{T,T2} <: OrdinaryDiffEqConstantCache
-  α2::T
-  α3::T
-  α4::T
-  α5::T
-  α6::T
-  α7::T
-  α8::T
-  α9::T
-  α10::T
-  α11::T
-  α12::T
-  α13::T
-  α14::T
-  β1::T
-  β2::T
-  β3::T
-  β4::T
-  β5::T
-  β6::T
-  β7::T
-  β8::T
-  β9::T
-  β10::T
-  β11::T
-  β12::T
-  β13::T
-  β14::T
-  c2::T2
-  c3::T2
-  c4::T2
-  c5::T2
-  c6::T2
-  c7::T2
-  c8::T2
-  c9::T2
-  c10::T2
-  c11::T2
-  c12::T2
-  c13::T2
-  c14::T2
-
-  function NDBLSRK144ConstantCache(::Type{T}, ::Type{T2}) where {T,T2}
-    α2  = T(-0.7188012108672410)
-    α3  = T(-0.7785331173421570)
-    α4  = T(-0.0053282796654044)
-    α5  = T(-0.8552979934029281)
-    α6  = T(-3.9564138245774565)
-    α7  = T(-1.5780575380587385)
-    α8  = T(-2.0837094552574054)
-    α9  = T(-0.7483334182761610)
-    α10 = T(-0.7032861106563359)
-    α11 = T(0.0013917096117681)
-    α12 = T(-0.0932075369637460)
-    α13 = T(-0.9514200470875948)
-    α14 = T(-7.1151571693922548)
-    β1  = T(0.0367762454319673)
-    β2  = T(0.3136296607553959)
-    β3  = T(0.1531848691869027)
-    β4  = T(0.0030097086818182)
-    β5  = T(0.3326293790646110)
-    β6  = T(0.2440251405350864)
-    β7  = T(0.3718879239592277)
-    β8  = T(0.6204126221582444)
-    β9  = T(0.1524043173028741)
-    β10 = T(0.0760894927419266)
-    β11 = T(0.0077604214040978)
-    β12 = T(0.0024647284755382)
-    β13 = T(0.0780348340049386)
-    β14 = T(5.5059777270269628)
-    c2  = T2(0.0367762454319673)
-    c3  = T2(0.1249685262725025)
-    c4  = T2(0.2446177702277698)
-    c5  = T2(0.2476149531070420)
-    c6  = T2(0.2969311120382472)
-    c7  = T2(0.3978149645802642)
-    c8  = T2(0.5270854589440328)
-    c9  = T2(0.6981269994175695)
-    c10 = T2(0.8190890835352128)
-    c11 = T2(0.8527059887098624)
-    c12 = T2(0.8604711817462826)
-    c13 = T2(0.8627060376969976)
-    c14 = T2(0.8734213127600976)
-    new{T,T2}(α2, α3, α4, α5, α6, α7, α8, α9, α10, α11, α12, α13, α14, β1, β2, β3, β4, β5, β6, β7, β8, β9, β10, β11, β12, β13, β14, c2, c3, c4, c5, c6, c7, c8, c9, c10, c11, c12, c13, c14)
-  end
-end
-
-function alg_cache(alg::NDBLSRK144,u,rate_prototype,uEltypeNoUnits,uBottomEltypeNoUnits,tTypeNoUnits,uprev,uprev2,f,t,dt,reltol,p,calck,::Type{Val{true}})
-  tmp = similar(u)
-  k = zero(rate_prototype)
-  fsalfirst = zero(rate_prototype)
-  tab = NDBLSRK144ConstantCache(real(uBottomEltypeNoUnits), real(tTypeNoUnits))
-  NDBLSRK144Cache(u,uprev,k,tmp,fsalfirst,tab)
-end
-
-function alg_cache(alg::NDBLSRK144,u,rate_prototype,uEltypeNoUnits,uBottomEltypeNoUnits,tTypeNoUnits,uprev,uprev2,f,t,dt,reltol,p,calck,::Type{Val{false}})
-  NDBLSRK144ConstantCache(real(uBottomEltypeNoUnits), real(tTypeNoUnits))
-end
-
-@cache struct DGLDDRK73_CCache{uType,rateType,TabType} <: OrdinaryDiffEqMutableCache
-  u::uType
-  uprev::uType
-  k::rateType
-  tmp::uType
-  fsalfirst::rateType
-  tab::TabType
-end
-
-struct DGLDDRK73_CConstantCache{T,T2} <: OrdinaryDiffEqConstantCache
-  α2::T
-  α3::T
-  α4::T
-  α5::T
-  α6::T
-  α7::T
-  β1::T
-  β2::T
-  β3::T
-  β4::T
-  β5::T
-  β6::T
-  β7::T
-  c2::T2
-  c3::T2
-  c4::T2
-  c5::T2
-  c6::T2
-  c7::T2
-
-  function DGLDDRK73_CConstantCache(::Type{T}, ::Type{T2}) where {T,T2}
-    α2 = T(-0.8083163874983830)
-    α3 = T(-1.503407858773331)
-    α4 = T(-1.053064525050744)
-    α5 = T(-1.463149119280508)
-    α6 = T(-0.6592881281087830)
-    α7 = T(-1.667891931891068)
-    β1 = T(0.01197052673097840)
-    β2 = T(0.8886897793820711)
-    β3 = T(0.4578382089261419)
-    β4 = T(0.5790045253338471)
-    β5 = T(0.3160214638138484)
-    β6 = T(0.2483525368264122)
-    β7 = T(0.06771230959408840)
-    c2 = T2(0.01197052673097840)
-    c3 = T2(0.1823177940361990)
-    c4 = T2(0.5082168062551849)
-    c5 = T2(0.6532031220148590)
-    c6 = T2(0.8534401385678250)
-    c7 = T2(0.9980466084623790)
-    new{T,T2}(α2, α3, α4, α5, α6, α7, β1, β2, β3, β4, β5, β6, β7, c2, c3, c4, c5, c6, c7)
-  end
-end
-
-function alg_cache(alg::DGLDDRK73_C,u,rate_prototype,uEltypeNoUnits,uBottomEltypeNoUnits,tTypeNoUnits,uprev,uprev2,f,t,dt,reltol,p,calck,::Type{Val{true}})
-  tmp = similar(u)
-  k = zero(rate_prototype)
-  fsalfirst = zero(rate_prototype)
-  tab = DGLDDRK73_CConstantCache(real(uBottomEltypeNoUnits), real(tTypeNoUnits))
-  DGLDDRK73_CCache(u,uprev,k,tmp,fsalfirst,tab)
-end
-
-function alg_cache(alg::DGLDDRK73_C,u,rate_prototype,uEltypeNoUnits,uBottomEltypeNoUnits,tTypeNoUnits,uprev,uprev2,f,t,dt,reltol,p,calck,::Type{Val{false}})
-  DGLDDRK73_CConstantCache(real(uBottomEltypeNoUnits), real(tTypeNoUnits))
-end
-
-@cache struct DGLDDRK84_CCache{uType,rateType,TabType} <: OrdinaryDiffEqMutableCache
-  u::uType
-  uprev::uType
-  k::rateType
-  tmp::uType
-  fsalfirst::rateType
-  tab::TabType
-end
-
-struct DGLDDRK84_CConstantCache{T,T2} <: OrdinaryDiffEqConstantCache
-  α2::T
-  α3::T
-  α4::T
-  α5::T
-  α6::T
-  α7::T
-  α8::T
-  β1::T
-  β2::T
-  β3::T
-  β4::T
-  β5::T
-  β6::T
-  β7::T
-  β8::T
-  c2::T2
-  c3::T2
-  c4::T2
-  c5::T2
-  c6::T2
-  c7::T2
-  c8::T2
-
-  function DGLDDRK84_CConstantCache(::Type{T}, ::Type{T2}) where {T,T2}
-    α2  = T(-0.7212962482279240)
-    α3  = T(-0.01077336571612980)
-    α4  = T(-0.5162584698930970)
-    α5  = T(-1.730100286632201)
-    α6  = T(-5.200129304403076)
-    α7  = T(0.7837058945416420)
-    α8  = T(-0.5445836094332190)
-    β1  = T(0.2165936736758085)
-    β2  = T(0.1773950826411583)
-    β3  = T(0.01802538611623290)
-    β4  = T(0.08473476372541490)
-    β5  = T(0.8129106974622483)
-    β6  = T(1.903416030422760)
-    β7  = T(0.1314841743399048)
-    β8  = T(0.2082583170674149)
-    c2  = T2(0.2165936736758085)
-    c3  = T2(0.2660343487538170)
-    c4  = T2(0.2840056122522720)
-    c5  = T2(0.3251266843788570)
-    c6  = T2(0.4555149599187530)
-    c7  = T2(0.7713219317101170)
-    c8  = T2(0.9199028964538660)
-
-    new{T,T2}(α2, α3, α4, α5, α6, α7, α8, β1, β2, β3, β4, β5, β6, β7, β8, c2, c3, c4, c5, c6, c7, c8)
-  end
-end
-
-function alg_cache(alg::DGLDDRK84_C,u,rate_prototype,uEltypeNoUnits,uBottomEltypeNoUnits,tTypeNoUnits,uprev,uprev2,f,t,dt,reltol,p,calck,::Type{Val{true}})
-  tmp = similar(u)
-  k = zero(rate_prototype)
-  fsalfirst = zero(rate_prototype)
-  tab = DGLDDRK84_CConstantCache(real(uBottomEltypeNoUnits), real(tTypeNoUnits))
-  DGLDDRK84_CCache(u,uprev,k,tmp,fsalfirst,tab)
-end
-
-function alg_cache(alg::DGLDDRK84_C,u,rate_prototype,uEltypeNoUnits,uBottomEltypeNoUnits,tTypeNoUnits,uprev,uprev2,f,t,dt,reltol,p,calck,::Type{Val{false}})
-  DGLDDRK84_CConstantCache(real(uBottomEltypeNoUnits), real(tTypeNoUnits))
-end
-
-@cache struct DGLDDRK84_FCache{uType,rateType,TabType} <: OrdinaryDiffEqMutableCache
-  u::uType
-  uprev::uType
-  k::rateType
-  tmp::uType
-  fsalfirst::rateType
-  tab::TabType
-end
-
-struct DGLDDRK84_FConstantCache{T,T2} <: OrdinaryDiffEqConstantCache
-  α2::T
-  α3::T
-  α4::T
-  α5::T
-  α6::T
-  α7::T
-  α8::T
-  β1::T
-  β2::T
-  β3::T
-  β4::T
-  β5::T
-  β6::T
-  β7::T
-  β8::T
-  c2::T2
-  c3::T2
-  c4::T2
-  c5::T2
-  c6::T2
-  c7::T2
-  c8::T2
-  function DGLDDRK84_FConstantCache(::Type{T}, ::Type{T2}) where {T,T2}
-    α2  = T(-0.5534431294501569)
-    α3  = T(0.01065987570203490)
-    α4  = T(-0.5515812888932000)
-    α5  = T(-1.885790377558741)
-    α6  = T(-5.701295742793264)
-    α7  = T(2.113903965664793)
-    α8  = T(-0.5339578826675280)
-    β1  = T(0.08037936882736950)
-    β2  = T(0.5388497458569843)
-    β3  = T(0.01974974409031960)
-    β4  = T(0.09911841297339970)
-    β5  = T(0.7466920411064123)
-    β6  = T(1.679584245618894)
-    β7  = T(0.2433728067008188)
-    β8  = T(0.1422730459001373)
-    c2  = T2(0.08037936882736950)
-    c3  = T2(0.3210064250338430)
-    c4  = T2(0.3408501826604660)
-    c5  = T2(0.3850364824285470)
-    c6  = T2(0.5040052477534100)
-    c7  = T2(0.6578977561168540)
-    c8  = T2(0.9484087623348481)
-
-    new{T,T2}(α2, α3, α4, α5, α6, α7, α8, β1, β2, β3, β4, β5, β6, β7, β8, c2, c3, c4, c5, c6, c7, c8)
-  end
-end
-
-function alg_cache(alg::DGLDDRK84_F,u,rate_prototype,uEltypeNoUnits,uBottomEltypeNoUnits,tTypeNoUnits,uprev,uprev2,f,t,dt,reltol,p,calck,::Type{Val{true}})
-  tmp = similar(u)
-  k = zero(rate_prototype)
-  fsalfirst = zero(rate_prototype)
-  tab = DGLDDRK84_FConstantCache(real(uBottomEltypeNoUnits), real(tTypeNoUnits))
-  DGLDDRK84_FCache(u,uprev,k,tmp,fsalfirst,tab)
-end
-
-function alg_cache(alg::DGLDDRK84_F,u,rate_prototype,uEltypeNoUnits,uBottomEltypeNoUnits,tTypeNoUnits,uprev,uprev2,f,t,dt,reltol,p,calck,::Type{Val{false}})
-  DGLDDRK84_FConstantCache(real(uBottomEltypeNoUnits), real(tTypeNoUnits))
-end
-=======
-alg_cache(alg::Anas5,u,rate_prototype,uEltypeNoUnits,uBottomEltypeNoUnits,tTypeNoUnits,uprev,uprev2,f,t,dt,reltol,p,calck,::Type{Val{false}}) = Anas5ConstantCache(real(uBottomEltypeNoUnits),real(tTypeNoUnits))
->>>>>>> eef3116e
+alg_cache(alg::Anas5,u,rate_prototype,uEltypeNoUnits,uBottomEltypeNoUnits,tTypeNoUnits,uprev,uprev2,f,t,dt,reltol,p,calck,::Type{Val{false}}) = Anas5ConstantCache(real(uBottomEltypeNoUnits),real(tTypeNoUnits))