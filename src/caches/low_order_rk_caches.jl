@cache struct EulerCache{uType,rateType} <: OrdinaryDiffEqMutableCache
  u::uType
  uprev::uType
  tmp::uType
  k::rateType
  fsalfirst::rateType
end

@cache struct SplitEulerCache{uType,rateType} <: OrdinaryDiffEqMutableCache
  u::uType
  uprev::uType
  tmp::uType
  k::rateType
  fsalfirst::rateType
end

function alg_cache(alg::SplitEuler,u,rate_prototype,uEltypeNoUnits,uBottomEltypeNoUnits,tTypeNoUnits,uprev,uprev2,f,t,dt,reltol,p,calck,::Type{Val{true}})
  SplitEulerCache(u,uprev,similar(u),zero(rate_prototype),zero(rate_prototype))
end

struct SplitEulerConstantCache <: OrdinaryDiffEqConstantCache end

alg_cache(alg::SplitEuler,u,rate_prototype,uEltypeNoUnits,uBottomEltypeNoUnits,tTypeNoUnits,uprev,uprev2,f,t,dt,reltol,p,calck,::Type{Val{false}}) = SplitEulerConstantCache()

function alg_cache(alg::Euler,u,rate_prototype,uEltypeNoUnits,uBottomEltypeNoUnits,tTypeNoUnits,uprev,uprev2,f,t,dt,reltol,p,calck,::Type{Val{true}})
  EulerCache(u,uprev,similar(u),zero(rate_prototype),zero(rate_prototype))
end

struct EulerConstantCache <: OrdinaryDiffEqConstantCache end

alg_cache(alg::Euler,u,rate_prototype,uEltypeNoUnits,uBottomEltypeNoUnits,tTypeNoUnits,uprev,uprev2,f,t,dt,reltol,p,calck,::Type{Val{false}}) = EulerConstantCache()

@cache struct HeunCache{uType,rateType,uNoUnitsType} <: OrdinaryDiffEqMutableCache
  u::uType
  uprev::uType
  tmp::uType
  atmp::uNoUnitsType
  k::rateType
  fsalfirst::rateType
end

@cache struct RalstonCache{uType,rateType,uNoUnitsType} <: OrdinaryDiffEqMutableCache
  u::uType
  uprev::uType
  tmp::uType
  atmp::uNoUnitsType
  k::rateType
  fsalfirst::rateType
end

function alg_cache(alg::Heun,u,rate_prototype,uEltypeNoUnits,uBottomEltypeNoUnits,tTypeNoUnits,uprev,uprev2,f,t,dt,reltol,p,calck,::Type{Val{true}})
  HeunCache(u,uprev,similar(u),similar(u, uEltypeNoUnits),zero(rate_prototype),
            zero(rate_prototype))
end

function alg_cache(alg::Ralston,u,rate_prototype,uEltypeNoUnits,uBottomEltypeNoUnits,tTypeNoUnits,uprev,uprev2,f,t,dt,reltol,p,calck,::Type{Val{true}})
  RalstonCache(u,uprev,similar(u),similar(u, uEltypeNoUnits),zero(rate_prototype),
               zero(rate_prototype))
end

struct HeunConstantCache <: OrdinaryDiffEqConstantCache end

alg_cache(alg::Heun,u,rate_prototype,uEltypeNoUnits,uBottomEltypeNoUnits,tTypeNoUnits,uprev,uprev2,f,t,dt,reltol,p,calck,::Type{Val{false}}) = HeunConstantCache()

struct RalstonConstantCache <: OrdinaryDiffEqConstantCache end

alg_cache(alg::Ralston,u,rate_prototype,uEltypeNoUnits,uBottomEltypeNoUnits,tTypeNoUnits,uprev,uprev2,f,t,dt,reltol,p,calck,::Type{Val{false}}) = RalstonConstantCache()

@cache struct MidpointCache{uType,rateType,uNoUnitsType} <: OrdinaryDiffEqMutableCache
  u::uType
  uprev::uType
  k::rateType
  tmp::uType
  atmp::uNoUnitsType
  fsalfirst::rateType
end

struct MidpointConstantCache <: OrdinaryDiffEqConstantCache end

function alg_cache(alg::Midpoint,u,rate_prototype,uEltypeNoUnits,uBottomEltypeNoUnits,tTypeNoUnits,uprev,uprev2,f,t,dt,reltol,p,calck,::Type{Val{true}})
  tmp = similar(u); atmp = similar(u, uEltypeNoUnits)
  k = zero(rate_prototype)
  fsalfirst = zero(rate_prototype)
  MidpointCache(u,uprev,k,tmp,atmp,fsalfirst)
end

alg_cache(alg::Midpoint,u,rate_prototype,uEltypeNoUnits,uBottomEltypeNoUnits,tTypeNoUnits,uprev,uprev2,f,t,dt,reltol,p,calck,::Type{Val{false}}) = MidpointConstantCache()

@cache struct RK4Cache{uType,rateType,uNoUnitsType} <: OrdinaryDiffEqMutableCache
  u::uType
  uprev::uType
  fsalfirst::rateType
  k₂::rateType
  k₃::rateType
  k₄::rateType
  k::rateType
  tmp::uType
  atmp::uNoUnitsType
end

struct RK4ConstantCache <: OrdinaryDiffEqConstantCache end

function alg_cache(alg::RK4,u,rate_prototype,uEltypeNoUnits,uBottomEltypeNoUnits,tTypeNoUnits,uprev,uprev2,f,t,dt,reltol,p,calck,::Type{Val{true}})
  k₁ = zero(rate_prototype)
  k₂ = zero(rate_prototype)
  k₃ = zero(rate_prototype)
  k₄ = zero(rate_prototype)
  k  = zero(rate_prototype)
  tmp = similar(u); atmp = similar(u, uEltypeNoUnits)
  RK4Cache(u,uprev,k₁,k₂,k₃,k₄,k,tmp,atmp)
end

alg_cache(alg::RK4,u,rate_prototype,uEltypeNoUnits,uBottomEltypeNoUnits,tTypeNoUnits,uprev,uprev2,f,t,dt,reltol,p,calck,::Type{Val{false}}) = RK4ConstantCache()

@cache struct CarpenterKennedy2N54Cache{uType,rateType,TabType} <: OrdinaryDiffEqMutableCache
  u::uType
  uprev::uType
  k::rateType
  tmp::uType
  fsalfirst::rateType
  tab::TabType
end

struct CarpenterKennedy2N54ConstantCache{T,T2} <: OrdinaryDiffEqConstantCache
  A2::T
  A3::T
  A4::T
  A5::T
  B1::T
  B2::T
  B3::T
  B4::T
  B5::T
  c2::T2
  c3::T2
  c4::T2
  c5::T2

  function CarpenterKennedy2N54ConstantCache(::Type{T}, ::Type{T2}) where {T,T2}
    A2 = T(-567301805773/1357537059087)
    A3 = T(-2404267990393/2016746695238)
    A4 = T(-3550918686646/2091501179385)
    A5 = T(-1275806237668/842570457699)
    B1 = T(1432997174477/9575080441755)
    B2 = T(5161836677717/13612068292357)
    B3 = T(1720146321549/2090206949498)
    B4 = T(3134564353537/4481467310338)
    B5 = T(2277821191437/14882151754819)
    c2 = T2(1432997174477/9575080441755)
    c3 = T2(2526269341429/6820363962896)
    c4 = T2(2006345519317/3224310063776)
    c5 = T2(2802321613138/2924317926251)
    new{T,T2}(A2, A3, A4, A5, B1, B2, B3, B4, B5, c2, c3, c4, c5)
  end
end

function alg_cache(alg::CarpenterKennedy2N54,u,rate_prototype,uEltypeNoUnits,uBottomEltypeNoUnits,tTypeNoUnits,uprev,uprev2,f,t,dt,reltol,p,calck,::Type{Val{true}})
  tmp = similar(u)
  k = zero(rate_prototype)
  fsalfirst = zero(rate_prototype)
  tab = CarpenterKennedy2N54ConstantCache(real(uBottomEltypeNoUnits),real(tTypeNoUnits))
  CarpenterKennedy2N54Cache(u,uprev,k,tmp,fsalfirst,tab)
end

function alg_cache(alg::CarpenterKennedy2N54,u,rate_prototype,uEltypeNoUnits,uBottomEltypeNoUnits,tTypeNoUnits,uprev,uprev2,f,t,dt,reltol,p,calck,::Type{Val{false}})
  CarpenterKennedy2N54ConstantCache(real(uBottomEltypeNoUnits),real(tTypeNoUnits))
end

@cache struct BS3Cache{uType,rateType,uNoUnitsType,TabType} <: OrdinaryDiffEqMutableCache
  u::uType
  uprev::uType
  fsalfirst::rateType
  k2::rateType
  k3::rateType
  k4::rateType
  utilde::uType
  tmp::uType
  atmp::uNoUnitsType
  tab::TabType
end

function alg_cache(alg::BS3,u,rate_prototype,uEltypeNoUnits,uBottomEltypeNoUnits,tTypeNoUnits,uprev,uprev2,f,t,dt,reltol,p,calck,::Type{Val{true}})
  tab = BS3ConstantCache(real(uBottomEltypeNoUnits),real(tTypeNoUnits))
  k1 = zero(rate_prototype)
  k2 = zero(rate_prototype)
  k3 = zero(rate_prototype)
  k4 = zero(rate_prototype)
  utilde = similar(u)
  atmp = similar(u,uEltypeNoUnits)
  tmp = similar(u)
  BS3Cache(u,uprev,k1,k2,k3,k4,utilde,tmp,atmp,tab)
end

alg_cache(alg::BS3,u,rate_prototype,uEltypeNoUnits,uBottomEltypeNoUnits,tTypeNoUnits,uprev,uprev2,f,t,dt,reltol,p,calck,::Type{Val{false}}) = BS3ConstantCache(real(uBottomEltypeNoUnits),real(tTypeNoUnits))


@cache struct OwrenZen3Cache{uType,rateType,uNoUnitsType,TabType} <: OrdinaryDiffEqMutableCache
  u::uType
  uprev::uType
  k1::rateType
  k2::rateType
  k3::rateType
  k4::rateType
  utilde::uType
  tmp::uType
  atmp::uNoUnitsType
  tab::TabType
end

function alg_cache(alg::OwrenZen3,u,rate_prototype,uEltypeNoUnits,uBottomEltypeNoUnits,tTypeNoUnits,uprev,uprev2,f,t,dt,reltol,p,calck,::Type{Val{true}})
  tab = OwrenZen3ConstantCache(real(uBottomEltypeNoUnits),real(tTypeNoUnits))
  k1 = zero(rate_prototype)
  k2 = zero(rate_prototype)
  k3 = zero(rate_prototype)
  k4 = zero(rate_prototype)
  utilde = similar(u)
  atmp = similar(u,uEltypeNoUnits)
  tmp = similar(u)
  OwrenZen3Cache(u,uprev,k1,k2,k3,k4,utilde,tmp,atmp,tab)
end

alg_cache(alg::OwrenZen3,u,rate_prototype,uEltypeNoUnits,uBottomEltypeNoUnits,tTypeNoUnits,uprev,uprev2,f,t,dt,reltol,p,calck,::Type{Val{false}}) = OwrenZen3ConstantCache(real(uBottomEltypeNoUnits),real(tTypeNoUnits))

@cache struct OwrenZen4Cache{uType,rateType,uNoUnitsType,TabType} <: OrdinaryDiffEqMutableCache
  u::uType
  uprev::uType
  k1::rateType
  k2::rateType
  k3::rateType
  k4::rateType
  k5::rateType
  k6::rateType
  utilde::uType
  tmp::uType
  atmp::uNoUnitsType
  tab::TabType
end

function alg_cache(alg::OwrenZen4,u,rate_prototype,uEltypeNoUnits,uBottomEltypeNoUnits,tTypeNoUnits,uprev,uprev2,f,t,dt,reltol,p,calck,::Type{Val{true}})
  tab = OwrenZen4ConstantCache(real(uBottomEltypeNoUnits),real(tTypeNoUnits))
  k1 = zero(rate_prototype)
  k2 = zero(rate_prototype)
  k3 = zero(rate_prototype)
  k4 = zero(rate_prototype)
  k5 = zero(rate_prototype)
  k6 = zero(rate_prototype)
  utilde = similar(u)
  atmp = similar(u,uEltypeNoUnits)
  tmp = similar(u)
  OwrenZen4Cache(u,uprev,k1,k2,k3,k4,k5,k6,utilde,tmp,atmp,tab)
end

alg_cache(alg::OwrenZen4,u,rate_prototype,uEltypeNoUnits,uBottomEltypeNoUnits,tTypeNoUnits,uprev,uprev2,f,t,dt,reltol,p,calck,::Type{Val{false}}) = OwrenZen4ConstantCache(real(uBottomEltypeNoUnits),real(tTypeNoUnits))

@cache struct OwrenZen5Cache{uType,rateType,uNoUnitsType,TabType} <: OrdinaryDiffEqMutableCache
  u::uType
  uprev::uType
  k1::rateType
  k2::rateType
  k3::rateType
  k4::rateType
  k5::rateType
  k6::rateType
  k7::rateType
  k8::rateType
  utilde::uType
  tmp::uType
  atmp::uNoUnitsType
  tab::TabType
end

function alg_cache(alg::OwrenZen5,u,rate_prototype,uEltypeNoUnits,uBottomEltypeNoUnits,tTypeNoUnits,uprev,uprev2,f,t,dt,reltol,p,calck,::Type{Val{true}})
  tab = OwrenZen5ConstantCache(real(uBottomEltypeNoUnits),real(tTypeNoUnits))
  k1 = zero(rate_prototype)
  k2 = zero(rate_prototype)
  k3 = zero(rate_prototype)
  k4 = zero(rate_prototype)
  k5 = zero(rate_prototype)
  k6 = zero(rate_prototype)
  k7 = zero(rate_prototype)
  k8 = zero(rate_prototype)
  utilde = similar(u)
  atmp = similar(u,uEltypeNoUnits)
  tmp = similar(u)
  OwrenZen5Cache(u,uprev,k1,k2,k3,k4,k5,k6,k7,k8,utilde,tmp,atmp,tab)
end

alg_cache(alg::OwrenZen5,u,rate_prototype,uEltypeNoUnits,uBottomEltypeNoUnits,tTypeNoUnits,uprev,uprev2,f,t,dt,reltol,p,calck,::Type{Val{false}}) = OwrenZen5ConstantCache(real(uBottomEltypeNoUnits),real(tTypeNoUnits))

@cache struct BS5Cache{uType,rateType,uNoUnitsType,TabType} <: OrdinaryDiffEqMutableCache
  u::uType
  uprev::uType
  k1::rateType
  k2::rateType
  k3::rateType
  k4::rateType
  k5::rateType
  k6::rateType
  k7::rateType
  k8::rateType
  utilde::uType
  tmp::uType
  atmp::uNoUnitsType
  tab::TabType
end

function alg_cache(alg::BS5,u,rate_prototype,uEltypeNoUnits,uBottomEltypeNoUnits,tTypeNoUnits,uprev,uprev2,f,t,dt,reltol,p,calck,::Type{Val{true}})
  tab = BS5ConstantCache(real(uBottomEltypeNoUnits),real(tTypeNoUnits))
  k1 = zero(rate_prototype)
  k2 = zero(rate_prototype)
  k3 = zero(rate_prototype)
  k4 = zero(rate_prototype)
  k5 = zero(rate_prototype)
  k6 = zero(rate_prototype)
  k7 = zero(rate_prototype)
  k8 = zero(rate_prototype)
  utilde = similar(u)
  atmp = similar(u,uEltypeNoUnits)
  tmp = similar(u)
  BS5Cache(u,uprev,k1,k2,k3,k4,k5,k6,k7,k8,utilde,tmp,atmp,tab)
end

alg_cache(alg::BS5,u,rate_prototype,uEltypeNoUnits,uBottomEltypeNoUnits,tTypeNoUnits,uprev,uprev2,f,t,dt,reltol,p,calck,::Type{Val{false}}) = BS5ConstantCache(real(uBottomEltypeNoUnits),real(tTypeNoUnits))

@cache struct Tsit5Cache{uType,rateType,uNoUnitsType,TabType} <: OrdinaryDiffEqMutableCache
  u::uType
  uprev::uType
  k1::rateType
  k2::rateType
  k3::rateType
  k4::rateType
  k5::rateType
  k6::rateType
  k7::rateType
  utilde::uType
  tmp::uType
  atmp::uNoUnitsType
  tab::TabType
end

@cache struct RK46NLCache{uType,rateType,TabType} <: OrdinaryDiffEqMutableCache
  u::uType
  uprev::uType
  k::rateType
  tmp::uType
  fsalfirst::rateType
  tab::TabType
end

struct RK46NLConstantCache{T,T2} <: OrdinaryDiffEqConstantCache
  α2::T
  α3::T
  α4::T
  α5::T
  α6::T
  β1::T
  β2::T
  β3::T
  β4::T
  β5::T
  β6::T
  c2::T2
  c3::T2
  c4::T2
  c5::T2
  c6::T2

  function RK46NLConstantCache(::Type{T}, ::Type{T2}) where {T,T2}
    α2 = T(-0.737101392796)
    α3 = T(-1.634740794343)
    α4 = T(-0.744739003780)
    α5 = T(-1.469897351522)
    α6 = T(-2.813971388035)
    β1 = T(0.032918605146)
    β2 = T(0.823256998200)
    β3 = T(0.381530948900)
    β4 = T(0.200092213184)
    β5 = T(1.718581042715)
    β6 = T(0.27)
    c2 = T2(0.032918605146)
    c3 = T2(0.249351723343)
    c4 = T2(0.466911705055)
    c5 = T2(0.582030414044)
    c6 = T2(0.847252983783)
    new{T,T2}(α2, α3, α4, α5, α6, β1, β2, β3, β4, β5, β6, c2, c3, c4, c5, c6)
  end
end

function alg_cache(alg::RK46NL,u,rate_prototype,uEltypeNoUnits,uBottomEltypeNoUnits,tTypeNoUnits,uprev,uprev2,f,t,dt,reltol,p,calck,::Type{Val{true}})
  tmp = similar(u)
  k = zero(rate_prototype)
  fsalfirst = zero(rate_prototype)
  tab = RK46NLConstantCache(real(uBottomEltypeNoUnits), real(tTypeNoUnits))
  RK46NLCache(u,uprev,k,tmp,fsalfirst,tab)
end

function alg_cache(alg::RK46NL,u,rate_prototype,uEltypeNoUnits,uBottomEltypeNoUnits,tTypeNoUnits,uprev,uprev2,f,t,dt,reltol,p,calck,::Type{Val{false}})
  RK46NLConstantCache(real(uBottomEltypeNoUnits), real(tTypeNoUnits))
end

function alg_cache(alg::Tsit5,u,rate_prototype,uEltypeNoUnits,uBottomEltypeNoUnits,tTypeNoUnits,uprev,uprev2,f,t,dt,reltol,p,calck,::Type{Val{true}})
  tab = Tsit5ConstantCache(real(uBottomEltypeNoUnits),real(tTypeNoUnits))
  k1 = zero(rate_prototype)
  k2 = zero(rate_prototype)
  k3 = zero(rate_prototype)
  k4 = zero(rate_prototype)
  k5 = zero(rate_prototype)
  k6 = zero(rate_prototype)
  k7 = zero(rate_prototype)
  utilde = similar(u)
  atmp = similar(u,uEltypeNoUnits)
  tmp = similar(u)
  Tsit5Cache(u,uprev,k1,k2,k3,k4,k5,k6,k7,utilde,tmp,atmp,tab)
end

alg_cache(alg::Tsit5,u,rate_prototype,uEltypeNoUnits,uBottomEltypeNoUnits,tTypeNoUnits,uprev,uprev2,f,t,dt,reltol,p,calck,::Type{Val{false}}) = Tsit5ConstantCache(real(uBottomEltypeNoUnits),real(tTypeNoUnits))

@cache struct DP5Cache{uType,rateType,uNoUnitsType,TabType} <: OrdinaryDiffEqMutableCache
  u::uType
  uprev::uType
  k1::rateType
  k2::rateType
  k3::rateType
  k4::rateType
  k5::rateType
  k6::rateType
  k7::rateType
  dense_tmp3::rateType
  dense_tmp4::rateType
  update::rateType
  bspl::rateType
  utilde::uType
  tmp::uType
  atmp::uNoUnitsType
  tab::TabType
end

function alg_cache(alg::DP5,u,rate_prototype,uEltypeNoUnits,uBottomEltypeNoUnits,tTypeNoUnits,uprev,uprev2,f,t,dt,reltol,p,calck,::Type{Val{true}})
  k1 = zero(rate_prototype)
  k2 = zero(rate_prototype)
  k3 = zero(rate_prototype)
  k4 = zero(rate_prototype)
  k5 = zero(rate_prototype)
  k6 = k2
  k7 = zero(rate_prototype) # This is FSAL'd to k1
  dense_tmp3 = k2
  dense_tmp4 = k5
  bspl = k3

  tmp = similar(u) # has to be separate for FSAL
  utilde = tmp

  if eltype(u) != uEltypeNoUnits || calck
    update = zero(rate_prototype)
    atmp = similar(u,uEltypeNoUnits)
  else
    update = k7
    atmp = k3
  end

  tab = DP5ConstantCache(real(uBottomEltypeNoUnits),real(tTypeNoUnits))
  cache = DP5Cache(u,uprev,k1,k2,k3,k4,k5,k6,k7,dense_tmp3,dense_tmp4,update,bspl,utilde,tmp,atmp,tab)
  cache
end

alg_cache(alg::DP5,u,rate_prototype,uEltypeNoUnits,uBottomEltypeNoUnits,tTypeNoUnits,uprev,uprev2,f,t,dt,reltol,p,calck,::Type{Val{false}}) = DP5ConstantCache(real(uBottomEltypeNoUnits),real(tTypeNoUnits))

@cache struct DP5ThreadedCache{uType,rateType,uNoUnitsType,TabType} <: OrdinaryDiffEqMutableCache
  u::uType
  uprev::uType
  k1::rateType
  k2::rateType
  k3::rateType
  k4::rateType
  k5::rateType
  k6::rateType
  k7::rateType
  dense_tmp3::rateType
  dense_tmp4::rateType
  update::rateType
  bspl::rateType
  utilde::uType
  tmp::uType
  atmp::uNoUnitsType
  tab::TabType
end

function alg_cache(alg::DP5Threaded,u,rate_prototype,uEltypeNoUnits,uBottomEltypeNoUnits,tTypeNoUnits,uprev,uprev2,f,t,dt,reltol,p,calck,::Type{Val{true}})
  k1 = zero(rate_prototype)
  k2 = zero(rate_prototype)
  k3 = zero(rate_prototype)
  k4 = zero(rate_prototype)
  k5 = zero(rate_prototype)
  k6 = zero(rate_prototype)
  k7 = zero(rate_prototype)
  dense_tmp3 = zero(rate_prototype)
  dense_tmp4 = zero(rate_prototype)
  update = zero(rate_prototype)
  bspl = zero(rate_prototype)
  utilde = similar(u)
  tmp = similar(u); atmp = similar(u,uEltypeNoUnits)
  tab = DP5ConstantCache(real(uBottomEltypeNoUnits),real(tTypeNoUnits))
  DP5ThreadedCache(u,uprev,k1,k2,k3,k4,k5,k6,k7,dense_tmp3,dense_tmp4,update,bspl,utilde,tmp,atmp,tab)
end

@cache struct Anas5Cache{uType,rateType,uNoUnitsType,TabType} <: OrdinaryDiffEqMutableCache
  u::uType
  uprev::uType
  k1::rateType
  k2::rateType
  k3::rateType
  k4::rateType
  k5::rateType
  k6::rateType
  k7::rateType
  utilde::uType
  tmp::uType
  atmp::uNoUnitsType
  tab::TabType
end

function alg_cache(alg::Anas5,u,rate_prototype,uEltypeNoUnits,uBottomEltypeNoUnits,tTypeNoUnits,uprev,uprev2,f,t,dt,reltol,p,calck,::Type{Val{true}})
  tab = Anas5ConstantCache(real(uBottomEltypeNoUnits),real(tTypeNoUnits))
  k1 = zero(rate_prototype)
  k2 = zero(rate_prototype)
  k3 = zero(rate_prototype)
  k4 = zero(rate_prototype)
  k5 = zero(rate_prototype)
  k6 = zero(rate_prototype)
  k7 = zero(rate_prototype)
  utilde = similar(u)
  atmp = similar(u,uEltypeNoUnits)
  tmp = similar(u)
  Anas5Cache(u,uprev,k1,k2,k3,k4,k5,k6,k7,utilde,tmp,atmp,tab)
end

alg_cache(alg::Anas5,u,rate_prototype,uEltypeNoUnits,uBottomEltypeNoUnits,tTypeNoUnits,uprev,uprev2,f,t,dt,reltol,p,calck,::Type{Val{false}}) = Anas5ConstantCache(real(uBottomEltypeNoUnits),real(tTypeNoUnits))

@cache struct CFRLDDRK64Cache{uType,rateType,TabType} <: OrdinaryDiffEqMutableCache
  u::uType
  uprev::uType
  k::rateType
  tmp::uType
  fsalfirst::rateType
  tab::TabType
end

struct CFRLDDRK64ConstantCache{T,T2} <: OrdinaryDiffEqConstantCache
  α1::T
  α2::T
  α3::T
  α4::T
  α5::T
  β1::T
  β2::T
  β3::T
  β4::T
  β5::T
  β6::T
  c2::T2
  c3::T2
  c4::T2
  c5::T2
  c6::T2

  function CFRLDDRK64ConstantCache(::Type{T}, ::Type{T2}) where {T,T2}
    α1 = T(0.17985400977138)
    α2 = T(0.14081893152111)
    α3 = T(0.08255631629428)
    α4 = T(0.65804425034331)
    α5 = T(0.31862993413251)
    β1 = T(0.10893125722541)
    β2 = T(0.13201701492152)
    β3 = T(0.38911623225517)
    β4 = T(-0.59203884581148)
    β5 = T(0.47385028714844)
    β6 = T(0.48812405426094)
    c2 = T2(0.28878526699679)
    c3 = T2(0.38176720366804)
    c4 = T2(0.71262082069639)
    c5 = T2(0.69606990893393)
    c6 = T2(0.83050587987157)
    new{T,T2}(α1, α2, α3, α4, α5, β1, β2, β3, β4, β5, β6, c2, c3, c4, c5, c6)
  end
end

function alg_cache(alg::CFRLDDRK64,u,rate_prototype,uEltypeNoUnits,uBottomEltypeNoUnits,tTypeNoUnits,uprev,uprev2,f,t,dt,reltol,p,calck,::Type{Val{true}})
  tmp = similar(u)
  k = zero(rate_prototype)
  fsalfirst = zero(rate_prototype)
  tab = CFRLDDRK64ConstantCache(real(uBottomEltypeNoUnits), real(tTypeNoUnits))
  CFRLDDRK64Cache(u,uprev,k,tmp,fsalfirst,tab)
end

function alg_cache(alg::CFRLDDRK64,u,rate_prototype,uEltypeNoUnits,uBottomEltypeNoUnits,tTypeNoUnits,uprev,uprev2,f,t,dt,reltol,p,calck,::Type{Val{false}})
  CFRLDDRK64ConstantCache(real(uBottomEltypeNoUnits), real(tTypeNoUnits))
end

@cache struct TSLDDRK74Cache{uType,rateType,TabType} <: OrdinaryDiffEqMutableCache
  u::uType
  uprev::uType
  k::rateType
  tmp::uType
  fsalfirst::rateType
  tab::TabType
end

struct TSLDDRK74ConstantCache{T,T2} <: OrdinaryDiffEqConstantCache
  α1::T
  α2::T
  α3::T
  α4::T
  α5::T
  α6::T
  β1::T
  β2::T
  β3::T
  β4::T
  β5::T
  β6::T
  β7::T
  c2::T2
  c3::T2
  c4::T2
  c5::T2
  c6::T2
  c7::T2

  function TSLDDRK74ConstantCache(::Type{T}, ::Type{T2}) where {T,T2}
    α1 = T(0.241566650129646868)
    α2 = T(0.0423866513027719953)
    α3 = T(0.215602732678803776)
    α4 = T(0.232328007537583987)
    α5 = T(0.256223412574146438)
    α6 = T(0.0978694102142697230)
    β1 = T(0.0941840925477795334)
    β2 = T(0.149683694803496998)
    β3 = T(0.285204742060440058)
    β4 = T(-0.122201846148053668)
    β5 = T(0.0605151571191401122)
    β6 = T(0.345986987898399296)
    β7 = T(0.186627171718797670)
    c2 = T2(0.335750742677426401)
    c3 = T2(0.286254438654048527)
    c4 = T2(0.744675262090520366)
    c5 = T2(0.639198690801246909)
    c6 = T2(0.723609252956949472)
    c7 = T2(0.91124223849547205)
    new{T,T2}(α1, α2, α3, α4, α5, α6, β1, β2, β3, β4, β5, β6, β7, c2, c3, c4, c5, c6, c7)
  end
end

function alg_cache(alg::TSLDDRK74,u,rate_prototype,uEltypeNoUnits,uBottomEltypeNoUnits,tTypeNoUnits,uprev,uprev2,f,t,dt,reltol,p,calck,::Type{Val{true}})
  tmp = similar(u)
  k = zero(rate_prototype)
  fsalfirst = zero(rate_prototype)
  tab = TSLDDRK74ConstantCache(real(uBottomEltypeNoUnits), real(tTypeNoUnits))
  TSLDDRK74Cache(u,uprev,k,tmp,fsalfirst,tab)
end

function alg_cache(alg::TSLDDRK74,u,rate_prototype,uEltypeNoUnits,uBottomEltypeNoUnits,tTypeNoUnits,uprev,uprev2,f,t,dt,reltol,p,calck,::Type{Val{false}})
  TSLDDRK74ConstantCache(real(uBottomEltypeNoUnits), real(tTypeNoUnits))
end


@cache struct NDBLSRK124Cache{uType,rateType,TabType} <: OrdinaryDiffEqMutableCache
  u::uType
  uprev::uType
  k::rateType
  tmp::uType
  fsalfirst::rateType
  tab::TabType
end

struct NDBLSRK124ConstantCache{T,T2} <: OrdinaryDiffEqConstantCache
  α2::T
  α3::T
  α4::T
  α5::T
  α6::T
  α7::T
  α8::T
  α9::T
  α10::T
  α11::T
  α12::T
  β1::T
  β2::T
  β3::T
  β4::T
  β5::T
  β6::T
  β7::T
  β8::T
  β9::T
  β10::T
  β11::T
  β12::T
  c2::T2
  c3::T2
  c4::T2
  c5::T2
  c6::T2
  c7::T2
  c8::T2
  c9::T2
  c10::T2
  c11::T2
  c12::T2

  function NDBLSRK124ConstantCache(::Type{T}, ::Type{T2}) where {T,T2}
    α2  = T(-0.0923311242368072)
    α3  = T(-0.9441056581158819)
    α4  = T(-4.3271273247576394)
    α5  = T(-2.1557771329026072)
    α6  = T(-0.9770727190189062)
    α7  = T(-0.7581835342571139)
    α8  = T(-1.7977525470825499)
    α9  = T(-2.6915667972700770)
    α10 = T(-4.6466798960268143)
    α11 = T(-0.1539613783825189)
    α12 = T(-0.5943293901830616)
    β1  = T(0.0650008435125904)
    β2  = T(0.0161459902249842)
    β3  = T(0.5758627178358159)
    β4  = T(0.1649758848361671)
    β5  = T(0.3934619494248182)
    β6  = T(0.0443509641602719)
    β7  = T(0.2074504268408778)
    β8  = T(0.6914247433015102)
    β9  = T(0.3766646883450449)
    β10 = T(0.0757190350155483)
    β11 = T(0.2027862031054088)
    β12 = T(0.2167029365631842)
    c2  = T2(0.0650008435125904)
    c3  = T2(0.0796560563081853)
    c4  = T2(0.1620416710085376)
    c5  = T2(0.2248877362907778)
    c6  = T2(0.2952293985641261)
    c7  = T2(0.3318332506149405)
    c8  = T2(0.4094724050198658)
    c9  = T2(0.6356954475753369)
    c10 = T2(0.6806551557645497)
    c11 = T2(0.7143773712418350)
    c12 = T2(0.9032588871651854)
    new{T,T2}(α2, α3, α4, α5, α6, α7, α8, α9, α10, α11, α12, β1, β2, β3, β4, β5, β6, β7, β8, β9, β10, β11, β12, c2, c3, c4, c5, c6, c7, c8, c9, c10, c11, c12)
  end
end

function alg_cache(alg::NDBLSRK124,u,rate_prototype,uEltypeNoUnits,uBottomEltypeNoUnits,tTypeNoUnits,uprev,uprev2,f,t,dt,reltol,p,calck,::Type{Val{true}})
  tmp = similar(u)
  k = zero(rate_prototype)
  fsalfirst = zero(rate_prototype)
  tab = NDBLSRK124ConstantCache(real(uBottomEltypeNoUnits), real(tTypeNoUnits))
  NDBLSRK124Cache(u,uprev,k,tmp,fsalfirst,tab)
end

function alg_cache(alg::NDBLSRK124,u,rate_prototype,uEltypeNoUnits,uBottomEltypeNoUnits,tTypeNoUnits,uprev,uprev2,f,t,dt,reltol,p,calck,::Type{Val{false}})
  NDBLSRK124ConstantCache(real(uBottomEltypeNoUnits), real(tTypeNoUnits))
end

@cache struct NDBLSRK134Cache{uType,rateType,TabType} <: OrdinaryDiffEqMutableCache
    u::uType
  uprev::uType
  k::rateType
  tmp::uType
  fsalfirst::rateType
  tab::TabType
end

struct NDBLSRK134ConstantCache{T,T2} <: OrdinaryDiffEqConstantCache
  α2::T
  α3::T
  α4::T
  α5::T
  α6::T
  α7::T
  α8::T
  α9::T
  α10::T
  α11::T
  α12::T
  α13::T
  β1::T
  β2::T
  β3::T
  β4::T
  β5::T
  β6::T
  β7::T
  β8::T
  β9::T
  β10::T
  β11::T
  β12::T
  β13::T
  c2::T2
  c3::T2
  c4::T2
  c5::T2
  c6::T2
  c7::T2
  c8::T2
  c9::T2
  c10::T2
  c11::T2
  c12::T2
  c13::T2

  function NDBLSRK134ConstantCache(::Type{T}, ::Type{T2}) where {T,T2}
    α2  = T(-0.6160178650170565)
    α3  = T(-0.4449487060774118)
    α4  = T(-1.0952033345276178)
    α5  = T(-1.2256030785959187)
    α6  = T(-0.2740182222332805)
    α7  = T(-0.0411952089052647)
    α8  = T(-0.1797084899153560)
    α9  = T(-1.1771530652064288)
    α10 = T(-0.4078831463120878)
    α11 = T(-0.8295636426191777)
    α12 = T(-4.7895970584252288)
    α13 = T(-0.6606671432964504)
    β1  = T(0.0271990297818803)
    β2  = T(0.1772488819905108)
    β3  = T(0.0378528418949694)
    β4  = T(0.6086431830142991)
    β5  = T(0.2154313974316100)
    β6  = T(0.2066152563885843)
    β7  = T(0.0415864076069797)
    β8  = T(0.0219891884310925)
    β9  = T(0.9893081222650993)
    β10 = T(0.0063199019859826)
    β11 = T(0.3749640721105318)
    β12 = T(1.6080235151003195)
    β13 = T(0.0961209123818189)
    c2  = T2(0.0271990297818803)
    c3  = T2(0.0952594339119365)
    c4  = T2(0.1266450286591127)
    c5  = T2(0.1825883045699772)
    c6  = T2(0.3737511439063931)
    c7  = T2(0.5301279418422206)
    c8  = T2(0.5704177433952291)
    c9  = T2(0.5885784947099155)
    c10 = T2(0.6160769826246714)
    c11 = T2(0.6223252334314046)
    c12 = T2(0.6897593128753419)
    c13 = T2(0.9126827615920843)
    new{T,T2}(α2, α3, α4, α5, α6, α7, α8, α9, α10, α11, α12, α13, β1, β2, β3, β4, β5, β6, β7, β8, β9, β10, β11, β12, β13, c2, c3, c4, c5, c6, c7, c8, c9, c10, c11, c12, c13)
  end
end

function alg_cache(alg::NDBLSRK134,u,rate_prototype,uEltypeNoUnits,uBottomEltypeNoUnits,tTypeNoUnits,uprev,uprev2,f,t,dt,reltol,p,calck,::Type{Val{true}})
  tmp = similar(u)
  k = zero(rate_prototype)
  fsalfirst = zero(rate_prototype)
  tab = NDBLSRK134ConstantCache(real(uBottomEltypeNoUnits), real(tTypeNoUnits))
  NDBLSRK134Cache(u,uprev,k,tmp,fsalfirst,tab)
end

function alg_cache(alg::NDBLSRK134,u,rate_prototype,uEltypeNoUnits,uBottomEltypeNoUnits,tTypeNoUnits,uprev,uprev2,f,t,dt,reltol,p,calck,::Type{Val{false}})
  NDBLSRK134ConstantCache(real(uBottomEltypeNoUnits), real(tTypeNoUnits))
end

@cache struct NDBLSRK144Cache{uType,rateType,TabType} <: OrdinaryDiffEqMutableCache
  u::uType
  uprev::uType
  k::rateType
  tmp::uType
  fsalfirst::rateType
  tab::TabType
end

struct NDBLSRK144ConstantCache{T,T2} <: OrdinaryDiffEqConstantCache
  α2::T
  α3::T
  α4::T
  α5::T
  α6::T
  α7::T
  α8::T
  α9::T
  α10::T
  α11::T
  α12::T
  α13::T
  α14::T
  β1::T
  β2::T
  β3::T
  β4::T
  β5::T
  β6::T
  β7::T
  β8::T
  β9::T
  β10::T
  β11::T
  β12::T
  β13::T
  β14::T
  c2::T2
  c3::T2
  c4::T2
  c5::T2
  c6::T2
  c7::T2
  c8::T2
  c9::T2
  c10::T2
  c11::T2
  c12::T2
  c13::T2
  c14::T2

  function NDBLSRK144ConstantCache(::Type{T}, ::Type{T2}) where {T,T2}
    α2  = T(-0.7188012108672410)
    α3  = T(-0.7785331173421570)
    α4  = T(-0.0053282796654044)
    α5  = T(-0.8552979934029281)
    α6  = T(-3.9564138245774565)
    α7  = T(-1.5780575380587385)
    α8  = T(-2.0837094552574054)
    α9  = T(-0.7483334182761610)
    α10 = T(-0.7032861106563359)
    α11 = T(0.0013917096117681)
    α12 = T(-0.0932075369637460)
    α13 = T(-0.9514200470875948)
    α14 = T(-7.1151571693922548)
    β1  = T(0.0367762454319673)
    β2  = T(0.3136296607553959)
    β3  = T(0.1531848691869027)
    β4  = T(0.0030097086818182)
    β5  = T(0.3326293790646110)
    β6  = T(0.2440251405350864)
    β7  = T(0.3718879239592277)
    β8  = T(0.6204126221582444)
    β9  = T(0.1524043173028741)
    β10 = T(0.0760894927419266)
    β11 = T(0.0077604214040978)
    β12 = T(0.0024647284755382)
    β13 = T(0.0780348340049386)
    β14 = T(5.5059777270269628)
    c2  = T2(0.0367762454319673)
    c3  = T2(0.1249685262725025)
    c4  = T2(0.2446177702277698)
    c5  = T2(0.2476149531070420)
    c6  = T2(0.2969311120382472)
    c7  = T2(0.3978149645802642)
    c8  = T2(0.5270854589440328)
    c9  = T2(0.6981269994175695)
    c10 = T2(0.8190890835352128)
    c11 = T2(0.8527059887098624)
    c12 = T2(0.8604711817462826)
    c13 = T2(0.8627060376969976)
    c14 = T2(0.8734213127600976)
    new{T,T2}(α2, α3, α4, α5, α6, α7, α8, α9, α10, α11, α12, α13, α14, β1, β2, β3, β4, β5, β6, β7, β8, β9, β10, β11, β12, β13, β14, c2, c3, c4, c5, c6, c7, c8, c9, c10, c11, c12, c13, c14)
  end
end

function alg_cache(alg::NDBLSRK144,u,rate_prototype,uEltypeNoUnits,uBottomEltypeNoUnits,tTypeNoUnits,uprev,uprev2,f,t,dt,reltol,p,calck,::Type{Val{true}})
  tmp = similar(u)
  k = zero(rate_prototype)
  fsalfirst = zero(rate_prototype)
  tab = NDBLSRK144ConstantCache(real(uBottomEltypeNoUnits), real(tTypeNoUnits))
  NDBLSRK144Cache(u,uprev,k,tmp,fsalfirst,tab)
end

function alg_cache(alg::NDBLSRK144,u,rate_prototype,uEltypeNoUnits,uBottomEltypeNoUnits,tTypeNoUnits,uprev,uprev2,f,t,dt,reltol,p,calck,::Type{Val{false}})
  NDBLSRK144ConstantCache(real(uBottomEltypeNoUnits), real(tTypeNoUnits))
end

<<<<<<< HEAD
@cache struct DGLDDRK84_FCache{uType,rateType,TabType} <: OrdinaryDiffEqMutableCache
=======
@cache struct DGLDDRK73_CCache{uType,rateType,TabType} <: OrdinaryDiffEqMutableCache
>>>>>>> 7ca67482
  u::uType
  uprev::uType
  k::rateType
  tmp::uType
  fsalfirst::rateType
  tab::TabType
end

<<<<<<< HEAD
struct DGLDDRK84_FConstantCache{T,T2} <: OrdinaryDiffEqConstantCache
=======
struct DGLDDRK73_CConstantCache{T,T2} <: OrdinaryDiffEqConstantCache
  α2::T
  α3::T
  α4::T
  α5::T
  α6::T
  α7::T
  β1::T
  β2::T
  β3::T
  β4::T
  β5::T
  β6::T
  β7::T
  c2::T2
  c3::T2
  c4::T2
  c5::T2
  c6::T2
  c7::T2

  function DGLDDRK73_CConstantCache(::Type{T}, ::Type{T2}) where {T,T2}
    α2 = T(-0.8083163874983830)
    α3 = T(-1.503407858773331)
    α4 = T(-1.053064525050744)
    α5 = T(-1.463149119280508)
    α6 = T(-0.6592881281087830)
    α7 = T(-1.667891931891068)
    β1 = T(0.01197052673097840)
    β2 = T(0.8886897793820711)
    β3 = T(0.4578382089261419)
    β4 = T(0.5790045253338471)
    β5 = T(0.3160214638138484)
    β6 = T(0.2483525368264122)
    β7 = T(0.06771230959408840)
    c2 = T2(0.01197052673097840)
    c3 = T2(0.1823177940361990)
    c4 = T2(0.5082168062551849)
    c5 = T2(0.6532031220148590)
    c6 = T2(0.8534401385678250)
    c7 = T2(0.9980466084623790)
    new{T,T2}(α2, α3, α4, α5, α6, α7, β1, β2, β3, β4, β5, β6, β7, c2, c3, c4, c5, c6, c7)
  end
end

function alg_cache(alg::DGLDDRK73_C,u,rate_prototype,uEltypeNoUnits,uBottomEltypeNoUnits,tTypeNoUnits,uprev,uprev2,f,t,dt,reltol,p,calck,::Type{Val{true}})
  tmp = similar(u)
  k = zero(rate_prototype)
  fsalfirst = zero(rate_prototype)
  tab = DGLDDRK73_CConstantCache(real(uBottomEltypeNoUnits), real(tTypeNoUnits))
  DGLDDRK73_CCache(u,uprev,k,tmp,fsalfirst,tab)
end

function alg_cache(alg::DGLDDRK73_C,u,rate_prototype,uEltypeNoUnits,uBottomEltypeNoUnits,tTypeNoUnits,uprev,uprev2,f,t,dt,reltol,p,calck,::Type{Val{false}})
  DGLDDRK73_CConstantCache(real(uBottomEltypeNoUnits), real(tTypeNoUnits))
end


@cache struct DGLDDRK84_CCache{uType,rateType,TabType} <: OrdinaryDiffEqMutableCache
  u::uType
  uprev::uType
  k::rateType
  tmp::uType
  fsalfirst::rateType
  tab::TabType
end

struct DGLDDRK84_CConstantCache{T,T2} <: OrdinaryDiffEqConstantCache
>>>>>>> 7ca67482
  α2::T
  α3::T
  α4::T
  α5::T
  α6::T
  α7::T
  α8::T
  β1::T
  β2::T
  β3::T
  β4::T
  β5::T
  β6::T
  β7::T
  β8::T
  c2::T2
  c3::T2
  c4::T2
  c5::T2
  c6::T2
  c7::T2
  c8::T2

<<<<<<< HEAD
  function DGLDDRK84_FConstantCache(::Type{T}, ::Type{T2}) where {T,T2}
    α2  = T(-0.5534431294501569)
    α3  = T(0.01065987570203490)
    α4  = T(-0.5515812888932000)
    α5  = T(-1.885790377558741)
    α6  = T(-5.701295742793264)
    α7  = T(2.113903965664793)
    α8  = T(-0.5339578826675280)
    β1  = T(0.08037936882736950)
    β2  = T(0.5388497458569843)
    β3  = T(0.01974974409031960)
    β4  = T(0.09911841297339970)
    β5  = T(0.7466920411064123)
    β6  = T(1.679584245618894)
    β7  = T(0.2433728067008188)
    β8  = T(0.1422730459001373)
    c2  = T2(0.08037936882736950)
    c3  = T2(0.3210064250338430)
    c4  = T2(0.3408501826604660)
    c5  = T2(0.3850364824285470)
    c6  = T2(0.5040052477534100)
    c7  = T2(0.6578977561168540)
    c8  = T2(0.9484087623348481)
=======
  function DGLDDRK84_CConstantCache(::Type{T}, ::Type{T2}) where {T,T2}
    α2  = T(-0.7212962482279240)
    α3  = T(-0.01077336571612980)
    α4  = T(-0.5162584698930970)
    α5  = T(-1.730100286632201)
    α6  = T(-5.200129304403076)
    α7  = T(0.7837058945416420)
    α8  = T(-0.5445836094332190)
    β1  = T(0.2165936736758085)
    β2  = T(0.1773950826411583)
    β3  = T(0.01802538611623290)
    β4  = T(0.08473476372541490)
    β5  = T(0.8129106974622483)
    β6  = T(1.903416030422760)
    β7  = T(0.1314841743399048)
    β8  = T(0.2082583170674149)
    c2  = T2(0.2165936736758085)
    c3  = T2(0.2660343487538170)
    c4  = T2(0.2840056122522720)
    c5  = T2(0.3251266843788570)
    c6  = T2(0.4555149599187530)
    c7  = T2(0.7713219317101170)
    c8  = T2(0.9199028964538660)
>>>>>>> 7ca67482

    new{T,T2}(α2, α3, α4, α5, α6, α7, α8, β1, β2, β3, β4, β5, β6, β7, β8, c2, c3, c4, c5, c6, c7, c8)
  end
end

<<<<<<< HEAD
function alg_cache(alg::DGLDDRK84_F,u,rate_prototype,uEltypeNoUnits,uBottomEltypeNoUnits,tTypeNoUnits,uprev,uprev2,f,t,dt,reltol,p,calck,::Type{Val{true}})
  tmp = similar(u)
  k = zero(rate_prototype)
  fsalfirst = zero(rate_prototype)
  tab = DGLDDRK84_FConstantCache(real(uBottomEltypeNoUnits), real(tTypeNoUnits))
  DGLDDRK84_FCache(u,uprev,k,tmp,fsalfirst,tab)
end

function alg_cache(alg::DGLDDRK84_F,u,rate_prototype,uEltypeNoUnits,uBottomEltypeNoUnits,tTypeNoUnits,uprev,uprev2,f,t,dt,reltol,p,calck,::Type{Val{false}})
  DGLDDRK84_FConstantCache(real(uBottomEltypeNoUnits), real(tTypeNoUnits))
=======
function alg_cache(alg::DGLDDRK84_C,u,rate_prototype,uEltypeNoUnits,uBottomEltypeNoUnits,tTypeNoUnits,uprev,uprev2,f,t,dt,reltol,p,calck,::Type{Val{true}})
  tmp = similar(u)
  k = zero(rate_prototype)
  fsalfirst = zero(rate_prototype)
  tab = DGLDDRK84_CConstantCache(real(uBottomEltypeNoUnits), real(tTypeNoUnits))
  DGLDDRK84_CCache(u,uprev,k,tmp,fsalfirst,tab)
end

function alg_cache(alg::DGLDDRK84_C,u,rate_prototype,uEltypeNoUnits,uBottomEltypeNoUnits,tTypeNoUnits,uprev,uprev2,f,t,dt,reltol,p,calck,::Type{Val{false}})
  DGLDDRK84_CConstantCache(real(uBottomEltypeNoUnits), real(tTypeNoUnits))
>>>>>>> 7ca67482
end<|MERGE_RESOLUTION|>--- conflicted
+++ resolved
@@ -969,22 +969,15 @@
   NDBLSRK144ConstantCache(real(uBottomEltypeNoUnits), real(tTypeNoUnits))
 end
 
-<<<<<<< HEAD
-@cache struct DGLDDRK84_FCache{uType,rateType,TabType} <: OrdinaryDiffEqMutableCache
-=======
 @cache struct DGLDDRK73_CCache{uType,rateType,TabType} <: OrdinaryDiffEqMutableCache
->>>>>>> 7ca67482
-  u::uType
-  uprev::uType
-  k::rateType
-  tmp::uType
-  fsalfirst::rateType
-  tab::TabType
-end
-
-<<<<<<< HEAD
-struct DGLDDRK84_FConstantCache{T,T2} <: OrdinaryDiffEqConstantCache
-=======
+  u::uType
+  uprev::uType
+  k::rateType
+  tmp::uType
+  fsalfirst::rateType
+  tab::TabType
+end
+
 struct DGLDDRK73_CConstantCache{T,T2} <: OrdinaryDiffEqConstantCache
   α2::T
   α3::T
@@ -1042,7 +1035,6 @@
   DGLDDRK73_CConstantCache(real(uBottomEltypeNoUnits), real(tTypeNoUnits))
 end
 
-
 @cache struct DGLDDRK84_CCache{uType,rateType,TabType} <: OrdinaryDiffEqMutableCache
   u::uType
   uprev::uType
@@ -1053,7 +1045,6 @@
 end
 
 struct DGLDDRK84_CConstantCache{T,T2} <: OrdinaryDiffEqConstantCache
->>>>>>> 7ca67482
   α2::T
   α3::T
   α4::T
@@ -1077,7 +1068,78 @@
   c7::T2
   c8::T2
 
-<<<<<<< HEAD
+  function DGLDDRK84_CConstantCache(::Type{T}, ::Type{T2}) where {T,T2}
+    α2  = T(-0.7212962482279240)
+    α3  = T(-0.01077336571612980)
+    α4  = T(-0.5162584698930970)
+    α5  = T(-1.730100286632201)
+    α6  = T(-5.200129304403076)
+    α7  = T(0.7837058945416420)
+    α8  = T(-0.5445836094332190)
+    β1  = T(0.2165936736758085)
+    β2  = T(0.1773950826411583)
+    β3  = T(0.01802538611623290)
+    β4  = T(0.08473476372541490)
+    β5  = T(0.8129106974622483)
+    β6  = T(1.903416030422760)
+    β7  = T(0.1314841743399048)
+    β8  = T(0.2082583170674149)
+    c2  = T2(0.2165936736758085)
+    c3  = T2(0.2660343487538170)
+    c4  = T2(0.2840056122522720)
+    c5  = T2(0.3251266843788570)
+    c6  = T2(0.4555149599187530)
+    c7  = T2(0.7713219317101170)
+    c8  = T2(0.9199028964538660)
+
+    new{T,T2}(α2, α3, α4, α5, α6, α7, α8, β1, β2, β3, β4, β5, β6, β7, β8, c2, c3, c4, c5, c6, c7, c8)
+  end
+end
+
+function alg_cache(alg::DGLDDRK84_C,u,rate_prototype,uEltypeNoUnits,uBottomEltypeNoUnits,tTypeNoUnits,uprev,uprev2,f,t,dt,reltol,p,calck,::Type{Val{true}})
+  tmp = similar(u)
+  k = zero(rate_prototype)
+  fsalfirst = zero(rate_prototype)
+  tab = DGLDDRK84_CConstantCache(real(uBottomEltypeNoUnits), real(tTypeNoUnits))
+  DGLDDRK84_CCache(u,uprev,k,tmp,fsalfirst,tab)
+end
+
+function alg_cache(alg::DGLDDRK84_C,u,rate_prototype,uEltypeNoUnits,uBottomEltypeNoUnits,tTypeNoUnits,uprev,uprev2,f,t,dt,reltol,p,calck,::Type{Val{false}})
+  DGLDDRK84_CConstantCache(real(uBottomEltypeNoUnits), real(tTypeNoUnits))
+end
+
+@cache struct DGLDDRK84_FCache{uType,rateType,TabType} <: OrdinaryDiffEqMutableCache
+  u::uType
+  uprev::uType
+  k::rateType
+  tmp::uType
+  fsalfirst::rateType
+  tab::TabType
+end
+
+struct DGLDDRK84_FConstantCache{T,T2} <: OrdinaryDiffEqConstantCache
+  α2::T
+  α3::T
+  α4::T
+  α5::T
+  α6::T
+  α7::T
+  α8::T
+  β1::T
+  β2::T
+  β3::T
+  β4::T
+  β5::T
+  β6::T
+  β7::T
+  β8::T
+  c2::T2
+  c3::T2
+  c4::T2
+  c5::T2
+  c6::T2
+  c7::T2
+  c8::T2
   function DGLDDRK84_FConstantCache(::Type{T}, ::Type{T2}) where {T,T2}
     α2  = T(-0.5534431294501569)
     α3  = T(0.01065987570203490)
@@ -1101,37 +1163,11 @@
     c6  = T2(0.5040052477534100)
     c7  = T2(0.6578977561168540)
     c8  = T2(0.9484087623348481)
-=======
-  function DGLDDRK84_CConstantCache(::Type{T}, ::Type{T2}) where {T,T2}
-    α2  = T(-0.7212962482279240)
-    α3  = T(-0.01077336571612980)
-    α4  = T(-0.5162584698930970)
-    α5  = T(-1.730100286632201)
-    α6  = T(-5.200129304403076)
-    α7  = T(0.7837058945416420)
-    α8  = T(-0.5445836094332190)
-    β1  = T(0.2165936736758085)
-    β2  = T(0.1773950826411583)
-    β3  = T(0.01802538611623290)
-    β4  = T(0.08473476372541490)
-    β5  = T(0.8129106974622483)
-    β6  = T(1.903416030422760)
-    β7  = T(0.1314841743399048)
-    β8  = T(0.2082583170674149)
-    c2  = T2(0.2165936736758085)
-    c3  = T2(0.2660343487538170)
-    c4  = T2(0.2840056122522720)
-    c5  = T2(0.3251266843788570)
-    c6  = T2(0.4555149599187530)
-    c7  = T2(0.7713219317101170)
-    c8  = T2(0.9199028964538660)
->>>>>>> 7ca67482
 
     new{T,T2}(α2, α3, α4, α5, α6, α7, α8, β1, β2, β3, β4, β5, β6, β7, β8, c2, c3, c4, c5, c6, c7, c8)
   end
 end
 
-<<<<<<< HEAD
 function alg_cache(alg::DGLDDRK84_F,u,rate_prototype,uEltypeNoUnits,uBottomEltypeNoUnits,tTypeNoUnits,uprev,uprev2,f,t,dt,reltol,p,calck,::Type{Val{true}})
   tmp = similar(u)
   k = zero(rate_prototype)
@@ -1142,16 +1178,4 @@
 
 function alg_cache(alg::DGLDDRK84_F,u,rate_prototype,uEltypeNoUnits,uBottomEltypeNoUnits,tTypeNoUnits,uprev,uprev2,f,t,dt,reltol,p,calck,::Type{Val{false}})
   DGLDDRK84_FConstantCache(real(uBottomEltypeNoUnits), real(tTypeNoUnits))
-=======
-function alg_cache(alg::DGLDDRK84_C,u,rate_prototype,uEltypeNoUnits,uBottomEltypeNoUnits,tTypeNoUnits,uprev,uprev2,f,t,dt,reltol,p,calck,::Type{Val{true}})
-  tmp = similar(u)
-  k = zero(rate_prototype)
-  fsalfirst = zero(rate_prototype)
-  tab = DGLDDRK84_CConstantCache(real(uBottomEltypeNoUnits), real(tTypeNoUnits))
-  DGLDDRK84_CCache(u,uprev,k,tmp,fsalfirst,tab)
-end
-
-function alg_cache(alg::DGLDDRK84_C,u,rate_prototype,uEltypeNoUnits,uBottomEltypeNoUnits,tTypeNoUnits,uprev,uprev2,f,t,dt,reltol,p,calck,::Type{Val{false}})
-  DGLDDRK84_CConstantCache(real(uBottomEltypeNoUnits), real(tTypeNoUnits))
->>>>>>> 7ca67482
 end