--- conflicted
+++ resolved
@@ -969,34 +969,22 @@
   NDBLSRK144ConstantCache(real(uBottomEltypeNoUnits), real(tTypeNoUnits))
 end
 
-<<<<<<< HEAD
 @cache struct DGLDDRK73_CCache{uType,rateType,TabType} <: OrdinaryDiffEqMutableCache
-=======
-@cache struct DGLDDRK84_CCache{uType,rateType,TabType} <: OrdinaryDiffEqMutableCache
->>>>>>> 668e731d
-  u::uType
-  uprev::uType
-  k::rateType
-  tmp::uType
-  fsalfirst::rateType
-  tab::TabType
-end
-
-<<<<<<< HEAD
+  u::uType
+  uprev::uType
+  k::rateType
+  tmp::uType
+  fsalfirst::rateType
+  tab::TabType
+end
+
 struct DGLDDRK73_CConstantCache{T,T2} <: OrdinaryDiffEqConstantCache
-=======
-struct DGLDDRK84_CConstantCache{T,T2} <: OrdinaryDiffEqConstantCache
->>>>>>> 668e731d
   α2::T
   α3::T
   α4::T
   α5::T
   α6::T
   α7::T
-<<<<<<< HEAD
-=======
-  α8::T
->>>>>>> 668e731d
   β1::T
   β2::T
   β3::T
@@ -1004,17 +992,12 @@
   β5::T
   β6::T
   β7::T
-<<<<<<< HEAD
-=======
-  β8::T
->>>>>>> 668e731d
   c2::T2
   c3::T2
   c4::T2
   c5::T2
   c6::T2
   c7::T2
-<<<<<<< HEAD
 
   function DGLDDRK73_CConstantCache(::Type{T}, ::Type{T2}) where {T,T2}
     α2 = T(-0.8083163874983830)
@@ -1050,7 +1033,40 @@
 
 function alg_cache(alg::DGLDDRK73_C,u,rate_prototype,uEltypeNoUnits,uBottomEltypeNoUnits,tTypeNoUnits,uprev,uprev2,f,t,dt,reltol,p,calck,::Type{Val{false}})
   DGLDDRK73_CConstantCache(real(uBottomEltypeNoUnits), real(tTypeNoUnits))
-=======
+end
+
+
+@cache struct DGLDDRK84_CCache{uType,rateType,TabType} <: OrdinaryDiffEqMutableCache
+  u::uType
+  uprev::uType
+  k::rateType
+  tmp::uType
+  fsalfirst::rateType
+  tab::TabType
+end
+
+struct DGLDDRK84_CConstantCache{T,T2} <: OrdinaryDiffEqConstantCache
+  α2::T
+  α3::T
+  α4::T
+  α5::T
+  α6::T
+  α7::T
+  α8::T
+  β1::T
+  β2::T
+  β3::T
+  β4::T
+  β5::T
+  β6::T
+  β7::T
+  β8::T
+  c2::T2
+  c3::T2
+  c4::T2
+  c5::T2
+  c6::T2
+  c7::T2
   c8::T2
 
   function DGLDDRK84_CConstantCache(::Type{T}, ::Type{T2}) where {T,T2}
@@ -1091,5 +1107,4 @@
 
 function alg_cache(alg::DGLDDRK84_C,u,rate_prototype,uEltypeNoUnits,uBottomEltypeNoUnits,tTypeNoUnits,uprev,uprev2,f,t,dt,reltol,p,calck,::Type{Val{false}})
   DGLDDRK84_CConstantCache(real(uBottomEltypeNoUnits), real(tTypeNoUnits))
->>>>>>> 668e731d
 end