@cache mutable struct AitkenNevilleCache{uType,rateType,arrayType,dtType,uNoUnitsType} <: OrdinaryDiffEqMutableCache
  u::uType
  uprev::uType
  tmp::uType
  k::rateType
  utilde::uType
  atmp::uNoUnitsType
  fsalfirst::rateType
  dtpropose::dtType
  T::arrayType
  cur_order::Int
  work::dtType
  A::Int
  step_no::Int
  u_tmps::Array{uType,1}
  k_tmps::Array{rateType,1}
end

@cache mutable struct AitkenNevilleConstantCache{dtType,arrayType} <: OrdinaryDiffEqConstantCache
  dtpropose::dtType
  T::arrayType
  cur_order::Int
  work::dtType
  A::Int
  step_no::Int
end

function alg_cache(alg::AitkenNeville,u,rate_prototype,uEltypeNoUnits,uBottomEltypeNoUnits,tTypeNoUnits,uprev,uprev2,f,t,dt,reltol,p,calck,::Type{Val{true}})
  tmp = similar(u)
  utilde = similar(u)
  k = zero(rate_prototype)
  fsalfirst = zero(rate_prototype)
  cur_order = max(alg.init_order, alg.min_order)
  dtpropose = zero(dt)
  T = Array{typeof(u),2}(undef, alg.max_order, alg.max_order)
  # Array of arrays of length equal to number of threads to store intermediate
  # values of u and k. [Thread Safety]
  u_tmps = Array{typeof(u),1}(undef, Threads.nthreads())
  k_tmps = Array{typeof(k),1}(undef, Threads.nthreads())
  # Initialize each element of u_tmps and k_tmps to different instance of
  # zeros array similar to u and k respectively
  for i=1:Threads.nthreads()
      u_tmps[i] = zero(u)
      k_tmps[i] = zero(rate_prototype)
  end
  # Initialize lower triangle of T to different instance of zeros array similar to u
  for i=1:alg.max_order
    for j=1:i
      T[i,j] = zero(u)
    end
  end
  work = zero(dt)
  A = one(Int)
  atmp = similar(u,uEltypeNoUnits)
  step_no = zero(Int)
  AitkenNevilleCache(u,uprev,tmp,k,utilde,atmp,fsalfirst,dtpropose,T,cur_order,work,A,step_no,u_tmps,k_tmps)
end

function alg_cache(alg::AitkenNeville,u,rate_prototype,uEltypeNoUnits,uBottomEltypeNoUnits,tTypeNoUnits,uprev,uprev2,f,t,dt,reltol,p,calck,::Type{Val{false}})
  dtpropose = zero(dt)
  cur_order = max(alg.init_order, alg.min_order)
  T = Array{typeof(u),2}(undef, alg.max_order, alg.max_order)
  @.. T = u
  work = zero(dt)
  A = one(Int)
  step_no = zero(Int)
  AitkenNevilleConstantCache(dtpropose,T,cur_order,work,A,step_no)
end

@cache mutable struct ImplicitEulerExtrapolationCache{uType,rateType,arrayType,dtType,F,JCType,GCType,uNoUnitsType,TFType,UFType,N} <: OrdinaryDiffEqMutableCache
  uprev::uType
  u_tmps::Array{uType,1}
  utilde::uType
  tmp::uType
  atmp::uNoUnitsType
  k_tmps::Array{rateType,1}
  dtpropose::dtType
  T::arrayType
  cur_order::Int
  work::dtType
  A::Int
  step_no::Int
  du1::rateType
  du2::rateType
  nlsolver::N
  tf::TFType
  uf::UFType
  linsolve_tmps::Array{rateType,1}
  linsolve::Array{F,1}
  jac_config::JCType
  grad_config::GCType
end

@cache mutable struct ImplicitEulerExtrapolationConstantCache{dtType,arrayType,TF,UF} <: OrdinaryDiffEqConstantCache
  dtpropose::dtType
  T::arrayType
  cur_order::Int
  work::dtType
  A::Int
  step_no::Int

  tf::TF
  uf::UF
end

function alg_cache(alg::ImplicitEulerExtrapolation,u,rate_prototype,uEltypeNoUnits,uBottomEltypeNoUnits,tTypeNoUnits,uprev,uprev2,f,t,dt,reltol,p,calck,::Type{Val{false}})
  dtpropose = zero(dt)
  cur_order = max(alg.init_order, alg.min_order)
  T = Array{typeof(u),2}(undef, alg.max_order, alg.max_order)
  @.. T = u
  work = zero(dt)
  A = one(Int)
  step_no = zero(Int)
  tf = DiffEqDiffTools.TimeDerivativeWrapper(f,u,p)
  uf = DiffEqDiffTools.UDerivativeWrapper(f,t,p)
  ImplicitEulerExtrapolationConstantCache(dtpropose,T,cur_order,work,A,step_no,tf,uf)
end

function alg_cache(alg::ImplicitEulerExtrapolation,u,rate_prototype,uEltypeNoUnits,uBottomEltypeNoUnits,tTypeNoUnits,uprev,uprev2,f,t,dt,reltol,p,calck,::Type{Val{true}})
  u_tmp = similar(u)
  u_tmps = Array{typeof(u_tmp),1}(undef, Threads.nthreads())

  u_tmps[1] = u_tmp
  for i=2:Threads.nthreads()
    u_tmps[i] = zero(u_tmp)
  end

  utilde = similar(u)
  tmp = similar(u)
  k_tmp = zero(rate_prototype)
  k_tmps = Array{typeof(k_tmp),1}(undef, Threads.nthreads())

  k_tmps[1] = k_tmp
  for i=2:Threads.nthreads()
    k_tmps[i] = zero(rate_prototype)
  end

  cur_order = max(alg.init_order, alg.min_order)
  dtpropose = zero(dt)
  T = Array{typeof(u),2}(undef, alg.max_order, alg.max_order)
  # Initialize lower triangle of T to different instance of zeros array similar to u
  for i=1:alg.max_order
    for j=1:i
      T[i,j] = zero(u)
    end
  end
  work = zero(dt)
  A = one(Int)
  atmp = similar(u,uEltypeNoUnits)
  step_no = zero(Int)

  du1 = zero(rate_prototype)
  du2 = zero(rate_prototype)

  if DiffEqBase.has_jac(f) && !DiffEqBase.has_Wfact(f) && f.jac_prototype !== nothing
    W_el = WOperator(f, dt, true)
    J = nothing # is J = W.J better?
  else
    J = false .* vec(rate_prototype) .* vec(rate_prototype)' # uEltype?
    W_el = similar(J)
  end
<<<<<<< HEAD
=======

  W = Array{typeof(W_el),1}(undef, Threads.nthreads())
  W[1] = W_el
  for i=2:Threads.nthreads()
    if W_el isa WOperator
      W_el = WOperator(f, dt, true)
    else
      W[i] = zero(W_el)
    end
  end

>>>>>>> 03ea06fe
  tf = DiffEqDiffTools.TimeGradientWrapper(f,uprev,p)
  uf = DiffEqDiffTools.UJacobianWrapper(f,t,p)
  linsolve_tmp = zero(rate_prototype)
  linsolve_tmps = Array{typeof(linsolve_tmp),1}(undef, Threads.nthreads())

  for i=1:Threads.nthreads()
    linsolve_tmps[i] = zero(rate_prototype)
  end

  linsolve_el = alg.linsolve(Val{:init},uf,u)
  linsolve = Array{typeof(linsolve_el),1}(undef, Threads.nthreads())
  linsolve[1] = linsolve_el
  for i=2:Threads.nthreads()
    linsolve[i] = alg.linsolve(Val{:init},uf,u)
  end
  grad_config = build_grad_config(alg,f,tf,du1,t)
  jac_config = build_jac_config(alg,f,uf,du1,uprev,u,du1,du2)

  nlsolver = Array{PseudoNLSolver{typeof(W_el),typeof(J),typeof(du1),typeof(uf),typeof(jac_config)}}(undef, Threads.nthreads())
  for i=1:Threads.nthreads()
    nlsolver[i] = PseudoNLSolver(zero(W_el),J,du1,uf,jac_config)
  end

<<<<<<< HEAD
  ImplicitEulerExtrapolationCache(uprev,u_tmp,u_tmps,utilde,tmp,atmp,k_tmp,k_tmps,dtpropose,T,cur_order,work,A,step_no,
    du1,du2,nlsolver,tf,uf,linsolve_tmp,linsolve_tmps,linsolve,jac_config,grad_config)
=======
  ImplicitEulerExtrapolationCache(uprev,u_tmps,utilde,tmp,atmp,k_tmps,dtpropose,T,cur_order,work,A,step_no,
    du1,du2,J,W,tf,uf,linsolve_tmps,linsolve,jac_config,grad_config)
>>>>>>> 03ea06fe
end



struct extrapolation_coefficients{T1,T2,T3}
  # This structure is used by the caches of the algorithms
  # ExtrapolationMidpointDeuflhard() and  ExtrapolationMidpointHairerWanner().
  # It contains the constant coefficients used to extrapolate the internal discretisations
  # in their perfom_step! function and some additional constant data.

  subdividing_sequence::T1  # subdividing_sequence[n] is used for the (n -1)th internal discretisation

  # Weights and Scaling factors for extrapolation operators
  extrapolation_weights::T2
  extrapolation_scalars::T3

  # Weights and scaling factors for internal extrapolation operators (used for error estimate)
  extrapolation_weights_2::T2
  extrapolation_scalars_2::T3
end

function create_extrapolation_coefficients(::Type{T},alg::algType) where {T,algType <: Union{ExtrapolationMidpointDeuflhard, ExtrapolationMidpointHairerWanner, ImplicitDeuflhardExtrapolation, ImplicitHairerWannerExtrapolation}}
  # Compute and return extrapolation_coefficients

  @unpack n_min, n_init, n_max, sequence = alg

  # Initialize subdividing_sequence:
  if sequence == :harmonic
      subdividing_sequence = [BigInt(n+1) for n = 0:n_max]
  elseif sequence == :romberg
      subdividing_sequence = [BigInt(2)^n for n = 0:n_max]
  else # sequence == :bulirsch
      subdividing_sequence = [n==0 ? BigInt(1) : (isodd(n) ? BigInt(2)^Int64(n/2 + 0.5) : 3BigInt(2^Int64(n/2 - 1))) for n = 0:n_max]
  end


  # Compute nodes corresponding to subdividing_sequence
  nodes = BigInt(1) .// subdividing_sequence .^ 2

  # Compute barycentric weights for internal extrapolation operators
  extrapolation_weights_2 = zeros(Rational{BigInt}, n_max, n_max)
  extrapolation_weights_2[1,:] = ones(Rational{BigInt}, 1, n_max)
  for n = 2:n_max
      distance = nodes[2:n] .- nodes[n+1]
      extrapolation_weights_2[1:(n-1), n] = extrapolation_weights_2[1:n-1, n-1] .// distance
      extrapolation_weights_2[n, n] = 1 // prod(-distance)
  end

  # Compute barycentric weights for extrapolation operators
  extrapolation_weights = zeros(Rational{BigInt}, n_max+1, n_max+1)
  for n = 1:n_max
      extrapolation_weights[n+1, (n+1) : (n_max+1)] = extrapolation_weights_2[n, n:n_max] // (nodes[n+1] - nodes[1])
      extrapolation_weights[1, n] = 1 // prod(nodes[1] .- nodes[2:n])
  end
  extrapolation_weights[1, n_max+1] = 1 // prod(nodes[1] .- nodes[2:n_max+1])

  # Rescale barycentric weights to obtain weights of 1. Barycentric Formula
  for m = 1:(n_max+1)
      extrapolation_weights[1:m, m] = - extrapolation_weights[1:m, m] .// nodes[1:m]
      if 2 <= m
          extrapolation_weights_2[1:m-1, m-1] = -extrapolation_weights_2[1:m-1, m-1] .// nodes[2:m]
      end
  end

  # Compute scaling factors for internal extrapolation operators
  extrapolation_scalars_2 = ones(Rational{BigInt}, n_max)
  extrapolation_scalars_2[1] = -nodes[2]
  for n = 1:(n_max-1)
      extrapolation_scalars_2[n+1] = -extrapolation_scalars_2[n] * nodes[n+2]
  end

  # Compute scaling factors for extrapolation operators
  extrapolation_scalars = -nodes[1] * [BigInt(1); extrapolation_scalars_2]

  # Initialize and return extrapolation_coefficients
  extrapolation_coefficients(Int64.(subdividing_sequence),
      T.(extrapolation_weights), T.(extrapolation_scalars),
      T.(extrapolation_weights_2), T.(extrapolation_scalars_2))
end

function create_extrapolation_coefficients(::Type{T},alg::algType) where {T<:CompiledFloats,algType <: Union{ExtrapolationMidpointDeuflhard, ExtrapolationMidpointHairerWanner, ImplicitDeuflhardExtrapolation, ImplicitHairerWannerExtrapolation}}
  # Compute and return extrapolation_coefficients

  @unpack n_min, n_init, n_max, sequence = alg

  n_max > 15 && error("n_max > 15 not allowed for Float32 or Float64 with this algorithm. That's a bad idea.")

  # Initialize subdividing_sequence:
  if sequence == :harmonic
    subdividing_sequence = [1, 2, 3, 4, 5, 6, 7, 8, 9, 10, 11, 12, 13, 14, 15, 16, 17, 18, 19, 20, 21]
    extrapolation_weights = T[-1.0 -1.3333333333333333 -1.5 -1.6 -1.6666666666666667 -1.7142857142857142 -1.75 -1.7777777777777777 -1.8 -1.8181818181818181 -1.8333333333333333 -1.8461538461538463 -1.8571428571428572 -1.8666666666666667 -1.875 -1.8823529411764706; 0.0 5.333333333333333 38.4 204.8 975.2380952380952 4388.571428571428 19114.666666666668 81555.91111111111 343170.32727272727 1.4298763636363635e6 5.915044102564103e6 2.433618145054945e7 9.970459794285715e7 4.0712710826666665e8 1.6579836988235295e9 6.737203601568627e9; 0.0 0.0 -72.9 -1499.6571428571428 -21088.928571428572 -253067.14285714287 -2.79006525e6 -2.9219592436363637e7 -2.9584837341818184e8 -2.925972923916084e9 -2.8449861733434067e10 -2.7311867264096704e11 -2.596334381793193e12 -2.449162486354648e13 -2.2960898309574828e14 -2.141777720860745e15; 0.0 0.0 0.0 1872.4571428571428 83220.31746031746 2.3967451428571427e6 5.6940854303030305e7 1.214738225131313e9 2.422001138107972e10 4.613335501158042e11 8.50611193356378e12 1.5311001480414803e14 2.7059443139242895e15 4.7143563158147624e16 8.120422362168969e17 1.3858854164768373e19; 0.0 0.0 0.0 0.0 -77504.96031746031 -6.341314935064935e6 -3.236712831439394e8 -1.3278821872571873e10 -4.80171683784965e11 -1.6005722792832168e13 -5.043469942533053e14 -1.525755612867142e16 -4.4766093502525523e17 -1.2827711003647664e19 -3.607793719775906e20 -9.995618963881296e21; 0.0 0.0 0.0 0.0 0.0 4.711650077922078e6 6.393346721118882e8 5.260811016234965e10 3.4090055385202573e12 1.9175656154176447e14 9.826959789128542e15 4.7169406987817e17 2.15773437679608e19 9.515608601670712e20 4.078117972144591e22 1.708360692331116e24; 0.0 0.0 0.0 0.0 0.0 0.0 -3.952348909376457e8 -8.263044119869713e10 -1.0248756909925902e13 -9.846844874242534e14 -8.108603230469998e16 -6.022558357283822e18 -4.1560671463889437e20 -2.715297202307443e22 -1.7009177076954297e24 -1.0307396968759164e26; 0.0 0.0 0.0 0.0 0.0 0.0 0.0 4.3741255122091064e10 1.3338509797230594e13 2.371290630618772e15 3.221627130440662e17 3.711314454267642e19 3.8230073464151254e21 3.6330154661690406e23 3.249405137443117e25 2.772825717284793e27; 0.0 0.0 0.0 0.0 0.0 0.0 0.0 0.0 -6.174193142616171e12 -2.6321560239574205e15 -6.449440297701669e17 -1.1940678036887662e20 -1.8574538823517637e22 -2.5642554640188345e24 -3.245385821648838e26 -3.845504022726303e28; 0.0 0.0 0.0 0.0 0.0 0.0 0.0 0.0 0.0 1.082508822446903e15 6.237312738860727e17 2.041302350899874e20 4.99971155510259e22 1.0207744425001122e25 1.837393996500202e27 3.015210660923408e29; 0.0 0.0 0.0 0.0 0.0 0.0 0.0 0.0 0.0 0.0 -2.30788366240374e17 -1.748372388422729e20 -7.448430618928414e22 -2.355293074113417e25 -6.165659032955555e27 -1.4147218829987503e30; 0.0 0.0 0.0 0.0 0.0 0.0 0.0 0.0 0.0 0.0 0.0 5.87960511179021e19 5.723442800021062e22 3.1065086459191243e25 1.2426034583676497e28 4.089940525827236e30; 0.0 0.0 0.0 0.0 0.0 0.0 0.0 0.0 0.0 0.0 0.0 0.0 -1.7640007344435631e22 -2.1641022343595773e25 -1.4694640618129094e28 -7.307458985088932e30; 0.0 0.0 0.0 0.0 0.0 0.0 0.0 0.0 0.0 0.0 0.0 0.0 0.0 6.155890364150897e24 9.361198795139813e27 7.828458512415587e30; 0.0 0.0 0.0 0.0 0.0 0.0 0.0 0.0 0.0 0.0 0.0 0.0 0.0 0.0 -2.472332709198601e27 -4.593753679027078e30; 0.0 0.0 0.0 0.0 0.0 0.0 0.0 0.0 0.0 0.0 0.0 0.0 0.0 0.0 0.0 1.1322357960170301e30]
    extrapolation_weights_2 = T[-4.0 -28.8 -153.6 -731.4285714285714 -3291.4285714285716 -14336.0 -61166.933333333334 -257377.74545454545 -1.0724072727272727e6 -4.436283076923077e6 -1.8252136087912086e7 -7.477844845714286e7 -3.053453312e8 -1.2434877741176472e9 -5.052902701176471e9; 0.0 64.8 1333.0285714285715 18745.714285714286 224948.57142857142 2.480058e6 2.5972971054545455e7 2.6297633192727274e8 2.6008648212587414e9 2.5288765985274727e10 2.4277215345863736e11 2.3078527838161714e12 2.1770333212041316e13 2.0409687386288734e14 1.9038024185428845e15; 0.0 0.0 -1755.4285714285713 -78019.04761904762 -2.2469485714285714e6 -5.338205090909091e7 -1.138817086060606e9 -2.2706260669762238e10 -4.325002032335664e11 -7.974479937716044e12 -1.4354063887888878e14 -2.5368227943040215e15 -4.41970904607634e16 -7.612895964533408e17 -1.299267577947035e19; 0.0 0.0 0.0 74404.76190476191 6.087662337662337e6 3.107244318181818e8 1.2747668997668997e10 4.609648164335664e11 1.536549388111888e13 4.8417311448317306e14 1.4647253883524564e16 4.29754497624245e17 1.2314602563501758e19 3.4634819709848696e20 9.595794205326044e21; 0.0 0.0 0.0 0.0 -4.580770909090909e6 -6.215753756643356e8 -5.114677376895105e10 -3.314310940228028e12 -1.8642999038782656e14 -9.553988683874972e15 -4.585914568259986e17 -2.0977973107739664e19 -9.251286140513193e20 -3.964836917362797e22 -1.6609062286552515e24; 0.0 0.0 0.0 0.0 0.0 3.8716887275524473e8 8.094410566402983e10 1.0039598605641701e13 9.64588885640085e14 7.943121531888978e16 5.899649003053539e18 4.071249449523863e20 2.659882973688924e22 1.6662051014159312e24 1.0097041928580407e26; 0.0 0.0 0.0 0.0 0.0 0.0 -4.3057798010808395e10 -1.3130095581648865e13 -2.3342392145153535e15 -3.1712892065275264e17 -3.65332516591971e19 -3.763272856627389e21 -3.5762495995101494e23 -3.198633182170568e25 -2.729500315452218e27; 0.0 0.0 0.0 0.0 0.0 0.0 0.0 6.097968535917206e12 2.59966027057523e15 6.369817577976957e17 1.1793262258654482e20 1.8345223529400134e22 2.532597989154405e24 3.205319330023544e26 3.7980286644210397e28; 0.0 0.0 0.0 0.0 0.0 0.0 0.0 0.0 -1.0716837342224339e15 -6.174939611472119e17 -2.0208893273908753e20 -4.949714439551565e22 -1.010566698075111e25 -1.8190200565352e27 -2.9850585543141743e29; 0.0 0.0 0.0 0.0 0.0 0.0 0.0 0.0 0.0 2.2888102437061885e17 1.733923029840723e20 7.38687334108603e22 2.3358278420959505e25 6.114703173179063e27 1.4030299666103307e30; 0.0 0.0 0.0 0.0 0.0 0.0 0.0 0.0 0.0 0.0 -5.838774520736112e19 -5.6836966694653606e22 -3.0849356692113527e25 -1.233974267684541e28 -4.061538161064547e30; 0.0 0.0 0.0 0.0 0.0 0.0 0.0 0.0 0.0 0.0 0.0 1.753562860275258e22 2.1512968956947278e25 1.4607690081927147e28 7.2642195828103e30; 0.0 0.0 0.0 0.0 0.0 0.0 0.0 0.0 0.0 0.0 0.0 0.0 -6.124482760252167e24 -9.313437576797262e27 -7.788517397556324e30; 0.0 0.0 0.0 0.0 0.0 0.0 0.0 0.0 0.0 0.0 0.0 0.0 0.0 2.461344563824385e27 4.57333699600918e30; 0.0 0.0 0.0 0.0 0.0 0.0 0.0 0.0 0.0 0.0 0.0 0.0 0.0 0.0 -1.1278129999388386e30]
    extrapolation_scalars = T[-1.0, 0.25, -0.027777777777777776, 0.001736111111111111, -6.944444444444444e-5, 1.9290123456790124e-6, -3.936759889140842e-8, 6.151187326782565e-10, -7.594058428126624e-12, 7.594058428126623e-14, -6.276081345559193e-16, 4.358389823304995e-18, -2.5789288895295828e-20, 1.3157800456783586e-22, -5.8479113141260385e-25, 2.2843403570804838e-27]
    extrapolation_scalars_2 = T[-0.25, 0.027777777777777776, -0.001736111111111111, 6.944444444444444e-5, -1.9290123456790124e-6, 3.936759889140842e-8, -6.151187326782565e-10, 7.594058428126624e-12, -7.594058428126623e-14, 6.276081345559193e-16, -4.358389823304995e-18, 2.5789288895295828e-20, -1.3157800456783586e-22, 5.8479113141260385e-25, -2.2843403570804838e-27]
  elseif sequence == :romberg
    subdividing_sequence = [1, 2, 4, 8, 16, 32, 64, 128, 256, 512, 1024, 2048, 4096, 8192, 16384, 32768]
    extrapolation_weights = T[-1.0 -1.3333333333333333 -1.4222222222222223 -1.4447971781305116 -1.4504630494172979 -1.451880901860521 -1.452235451531305 -1.4523240943593299 -1.4523462554044868 -1.4523517956869105 -1.4523531807588372 -1.4523535270269017 -1.4523536135939228 -1.4523536352356785 -1.4523536406461173 -1.452353641998727; 0.0 5.333333333333333 28.444444444444443 121.36296296296297 493.15743680188126 1980.3655501377505 7929.205565360925 31724.5675171852 126906.01579724405 507631.8090356717 2.0305349820189304e6 8.122147673959353e6 3.248859844172289e7 1.2995440151277749e8 5.19817613796996e8 2.07927046293387e9; 0.0 0.0 -91.02222222222223 -1941.8074074074075 -33140.17975308642 -538659.4296374682 -8.652349112921841e6 -1.3857291091506496e8 -2.2177080072599993e9 -3.54854939788296e10 -5.677765672441477e11 -9.084459730370057e12 -1.4535149430390788e14 -2.325624463334606e15 -3.720999363124215e16 -5.953599069714284e17; 0.0 0.0 0.0 5917.889241622575 504993.2152851264 3.4474203496797964e7 2.241370436871182e9 1.4401024799097037e11 9.225665310201598e12 5.905867660750885e14 3.77998601491761e16 2.4192279640364677e18 1.5483118033241417e20 9.909204991428803e21 6.341892706539483e23 4.05881157410929e25; 0.0 0.0 0.0 0.0 -1.5209207425057925e6 -5.1914094677531046e8 -1.4176008786611145e11 -3.6866623485688414e13 -9.474866810815984e15 -2.4279369357326935e18 -6.217036386624773e20 -1.591658462098873e23 -4.074707838080507e25 -1.0431291857706623e28 -2.670413262277438e30 -6.836259581321538e32; 0.0 0.0 0.0 0.0 0.0 1.5589452477944808e9 2.1284799116553977e12 2.3248676581708025e15 2.4184528070774876e18 2.486207422190278e21 2.5483650380553205e24 2.6101630458060033e27 2.6729701040532997e30 2.7371631523457504e33 2.8028657600863993e36 2.870137275504677e39; 0.0 0.0 0.0 0.0 0.0 0.0 -6.386999060908798e12 -3.4881530871309916e16 -1.5239973381214444e20 -6.341377114357268e23 -2.607614058456583e27 -1.069122783562139e31 -4.380196305334128e34 -1.7942379182565492e38 -7.349310654759861e41 -3.010289127531343e45; 0.0 0.0 0.0 0.0 0.0 0.0 0.0 1.0465098000284594e17 2.2861355418221703e21 3.995311436502874e25 6.649821721972122e29 1.0937793665786103e34 1.7937998718897874e38 2.93967940527153e42 4.816664723480877e46 7.891743901406595e50; 0.0 0.0 0.0 0.0 0.0 0.0 0.0 0.0 -6.858511278043386e21 -5.993058601571351e26 -4.189451610800854e31 -2.7891799442838834e36 -1.835085270122301e41 -1.2038170852496654e46 -7.891262227584487e50 -5.171933283225826e55; 0.0 0.0 0.0 0.0 0.0 0.0 0.0 0.0 0.0 1.7979244390088466e27 6.284201388527134e32 1.7571900680469942e38 4.679485289631606e43 1.2315095760466199e49 3.231484209329825e54 8.473210620642257e59; 0.0 0.0 0.0 0.0 0.0 0.0 0.0 0.0 0.0 0.0 -1.8852622144842938e33 -2.635787615753444e39 -2.948078543974702e45 -3.140352413792322e51 -3.305811498811932e57 -3.46978305819599e63; 0.0 0.0 0.0 0.0 0.0 0.0 0.0 0.0 0.0 0.0 0.0 7.907364732522996e39 4.422118870277351e46 1.9784224923818425e53 8.429821331796452e59 3.549588914822444e66; 0.0 0.0 0.0 0.0 0.0 0.0 0.0 0.0 0.0 0.0 0.0 0.0 -1.3266357401568573e47 -2.9676339154575293e54 -5.310787755579382e61 -9.051452272305827e68; 0.0 0.0 0.0 0.0 0.0 0.0 0.0 0.0 0.0 0.0 0.0 0.0 0.0 8.902901879036164e54 7.966181752074431e62 5.702415016525277e70; 0.0 0.0 0.0 0.0 0.0 0.0 0.0 0.0 0.0 0.0 0.0 0.0 0.0 0.0 -2.389854534525231e63 -8.553622556652643e71; 0.0 0.0 0.0 0.0 0.0 0.0 0.0 0.0 0.0 0.0 0.0 0.0 0.0 0.0 0.0 2.5660867693856473e72]
    extrapolation_weights_2 = T[-4.0 -21.333333333333332 -91.02222222222223 -369.86807760141096 -1485.274162603313 -5946.904174020694 -23793.4256378889 -95179.51184793304 -380723.8567767538 -1.522901236514198e6 -6.091610755469514e6 -2.4366448831292167e7 -9.746580113458312e7 -3.89863210347747e8 -1.5594528472004025e9; 0.0 85.33333333333333 1820.4444444444443 31068.91851851852 504993.2152851264 8.111577293364226e6 1.299121039828734e8 2.0791012568062494e9 3.3267650605152744e10 5.322905317913885e11 8.516680997221928e12 1.3626702590991364e14 2.1802729343761932e15 3.4884369029289516e16 5.5814991278571405e17; 0.0 0.0 -5825.422222222222 -497102.6962962963 -3.3935544067160495e7 -2.2063490237950697e9 -1.4176008786611145e11 -9.081514289729697e12 -5.813588478551652e14 -3.7209237334345224e16 -2.3814275270983977e18 -1.524119431397202e20 -9.754373663437728e21 -6.242800632999802e23 -3.995392643263833e25; 0.0 0.0 0.0 1.5149796458553793e6 5.1711305245196944e8 1.4120633752288446e11 3.6722613237697445e13 9.437855612336234e15 2.4184528070774876e18 6.19275108823952e20 1.585441046231299e23 4.058791010588005e25 1.0390544623887458e28 2.659981960471667e30 6.809555442332001e32; 0.0 0.0 0.0 0.0 -1.5574228403259315e9 -2.1264013179916716e12 -2.32259727959837e15 -2.416091036758076e18 -2.4837794852545453e21 -2.545876400322845e24 -2.607614058456583e27 -2.6703597816860604e30 -2.7344901414547876e33 -2.8001285864925646e36 -2.867334407071567e39; 0.0 0.0 0.0 0.0 0.0 6.385439734966193e12 3.4873014872562036e16 1.523625268458817e20 6.339828926585209e23 2.606977433930593e27 1.0688617672575583e31 4.379126921470521e34 1.7937998718897874e38 7.34751638946329e41 3.009554193662317e45; 0.0 0.0 0.0 0.0 0.0 0.0 -1.0464459261392974e17 -2.2859960071821667e21 -3.995067582045079e25 -6.649415849064287e29 -1.093712607584068e34 -1.7936903870343255e38 -2.9394999814797044e42 -4.816370737596875e46 -7.891262227584487e50; 0.0 0.0 0.0 0.0 0.0 0.0 0.0 6.858406625466511e21 5.99296715475431e26 4.1893876848424375e31 2.789137384775456e36 1.8350572689432526e41 1.2037987164586916e46 7.89114181647872e50 5.171854365786813e55; 0.0 0.0 0.0 0.0 0.0 0.0 0.0 0.0 -1.7979175804714053e27 -6.284177416201281e32 -1.7571833648988464e38 -4.679467438811868e43 -1.2315048782104076e49 -3.231471882195848e54 -8.47317829790887e59; 0.0 0.0 0.0 0.0 0.0 0.0 0.0 0.0 0.0 1.8852604165581403e33 2.6357851020704912e39 2.948075732467912e45 3.140349418918881e51 3.305808346144411e57 3.4697797491530044e63; 0.0 0.0 0.0 0.0 0.0 0.0 0.0 0.0 0.0 0.0 -7.907362847260331e39 -4.4221178159620535e46 -1.978422020689163e53 -8.429819321970427e59 -3.549588068534498e66; 0.0 0.0 0.0 0.0 0.0 0.0 0.0 0.0 0.0 0.0 0.0 1.3266356610832054e47 2.967633738572764e54 5.310787439031764e61 9.051451732797232e68; 0.0 0.0 0.0 0.0 0.0 0.0 0.0 0.0 0.0 0.0 0.0 0.0 -8.902901746372587e54 -7.966181633369073e62 -5.702414931552672e70; 0.0 0.0 0.0 0.0 0.0 0.0 0.0 0.0 0.0 0.0 0.0 0.0 0.0 2.3898545256223295e63 8.553622524787915e71; 0.0 0.0 0.0 0.0 0.0 0.0 0.0 0.0 0.0 0.0 0.0 0.0 0.0 0.0 -2.5660867669957927e72]
    extrapolation_scalars = T[-1.0, 0.25, -0.015625, 0.000244140625, -9.5367431640625e-7, 9.313225746154785e-10, -2.2737367544323206e-13, 1.3877787807814457e-17, -2.117582368135751e-22, 8.077935669463161e-28, -7.703719777548943e-34, 1.8367099231598242e-40, -1.0947644252537633e-47, 1.6313261169996311e-55, -6.077163357286271e-64, 5.659799424266695e-73]
    extrapolation_scalars_2 = T[-0.25, 0.015625, -0.000244140625, 9.5367431640625e-7, -9.313225746154785e-10, 2.2737367544323206e-13, -1.3877787807814457e-17, 2.117582368135751e-22, -8.077935669463161e-28, 7.703719777548943e-34, -1.8367099231598242e-40, 1.0947644252537633e-47, -1.6313261169996311e-55, 6.077163357286271e-64, -5.659799424266695e-73]
  else # sequence == :bulirsch
    subdividing_sequence = [1, 2, 3, 4, 6, 8, 12, 16, 24, 32, 48, 64, 96, 128, 192, 256]
    extrapolation_weights = T[-1.0 -1.3333333333333333 -1.5 -1.6 -1.6457142857142857 -1.6718367346938776 -1.6835279006707577 -1.6901299708694666 -1.693069327340544 -1.6947243315705933 -1.6954602083971546 -1.695874240194077 -1.6960582742950205 -1.6961617997954963 -1.6962078123772122 -1.6962336948493626; 0.0 5.333333333333333 38.4 204.8 921.6 3932.16 16178.029714285714 65739.29534693877 264796.0427960611 1.063337834600653e6 4.260748471165052e6 1.7059653702729277e7 6.82682451256418e7 2.7313966499109036e8 1.0926772230310967e9 4.3709756753076935e9; 0.0 0.0 -72.9 -1499.6571428571428 -17995.885714285716 -188466.0031168831 -1.809273629922078e6 -1.687678722000189e7 -1.5430205458287445e8 -1.4010322512667694e9 -1.2658738458504457e10 -1.1417952888042778e11 -1.0286202719081353e12 -9.262670584090748e12 -8.338439277458397e13 -7.505626090600242e14; 0.0 0.0 0.0 1872.4571428571428 53926.76571428571 1.1504376685714286e6 2.0707878034285713e7 3.5341445178514284e8 5.816192120806923e9 9.4536202090576e10 1.5231567106062036e12 2.4466077986835336e13 3.9213804300291206e14 6.280341834369219e15 1.0052910177255184e17 1.608858416060063e18; 0.0 0.0 0.0 0.0 -57586.834285714285 -4.738573792653061e6 -2.2745154204734695e8 -9.528151870492496e9 -3.6588103182691187e11 -1.36516582563434e13 -4.992606448034158e14 -1.8132753113333124e16 -6.553390301665806e17 -2.3644157580681015e19 -8.52021725370699e20 -3.0689640436338757e22; 0.0 0.0 0.0 0.0 0.0 5.09977563903525e6 5.874941536168609e8 5.013283444197213e10 3.609564079821993e12 2.464129078491814e14 1.6221009705271826e16 1.0546231071871968e18 6.7967878012847596e19 4.36700279749998e21 2.7997424543832918e23 1.7935867203368857e25; 0.0 0.0 0.0 0.0 0.0 0.0 -5.70060368320064e8 -1.8763129837277533e11 -3.602520928757287e13 -6.036515068986755e15 -9.272087145963656e17 -1.3838308524243085e20 -2.0243468469749884e22 -2.9409072775127474e24 -4.251513956009017e26 -6.1356617753586065e28; 0.0 0.0 0.0 0.0 0.0 0.0 0.0 1.9561237425512534e11 9.013818205676177e13 3.0767166142041348e16 8.860943848907908e18 2.419628400341786e21 6.371227239299971e23 1.6569236045823926e26 4.271386836316456e28 1.0977631674699422e31; 0.0 0.0 0.0 0.0 0.0 0.0 0.0 0.0 -8.554159840110055e13 -1.1262162440922038e17 -8.649340754628125e19 -5.797259955974749e22 -3.561836516950886e25 -2.126373139447408e28 -1.2442320541680835e31 -7.230324405099858e33; 0.0 0.0 0.0 0.0 0.0 0.0 0.0 0.0 0.0 1.1651370210969312e17 2.1475805572858636e20 2.9321633208809658e23 3.377852145654872e26 3.689515303627295e29 3.8860083472261895e32 4.0424356038700874e35; 0.0 0.0 0.0 0.0 0.0 0.0 0.0 0.0 0.0 0.0 -2.0269737017532947e20 -1.0674622648776207e24 -3.279244077704051e27 -8.791712994944155e30 -2.1606513856374756e34 -5.159530537984771e37; 0.0 0.0 0.0 0.0 0.0 0.0 0.0 0.0 0.0 0.0 0.0 1.1022516982215851e24 8.126681320648103e27 4.438251558583284e31 2.0451463181951773e35 8.935380607282608e38; 0.0 0.0 0.0 0.0 0.0 0.0 0.0 0.0 0.0 0.0 0.0 0.0 -7.659880204931148e27 -1.6135647078547534e32 -1.9827483130119208e36 -2.126313710861715e40; 0.0 0.0 0.0 0.0 0.0 0.0 0.0 0.0 0.0 0.0 0.0 0.0 0.0 1.665360734159382e32 4.911348648324117e36 1.0729004833885644e41; 0.0 0.0 0.0 0.0 0.0 0.0 0.0 0.0 0.0 0.0 0.0 0.0 0.0 0.0 -4.62766803500927e36 -3.8992995301161535e41; 0.0 0.0 0.0 0.0 0.0 0.0 0.0 0.0 0.0 0.0 0.0 0.0 0.0 0.0 0.0 4.023990816545532e41]
    extrapolation_weights_2 = T[-4.0 -28.8 -153.6 -691.2 -2949.12 -12133.522285714285 -49304.47151020408 -198597.0320970458 -797503.3759504899 -3.1955613533737888e6 -1.279474027704696e7 -5.120118384423134e7 -2.0485474874331778e8 -8.195079172733225e8 -3.27823175648077e9; 0.0 64.8 1333.0285714285715 15996.342857142858 167525.33610389612 1.6082432265974027e6 1.5001588640001683e7 1.3715738185144395e8 1.2453620011260173e9 1.1252211963115074e10 1.0149291456038025e11 9.143291305850092e11 8.233484963636221e12 7.411946024407464e13 6.671667636089105e14; 0.0 0.0 -1755.4285714285713 -50556.34285714286 -1.0785353142857142e6 -1.941363565714286e7 -3.313260485485714e8 -5.45268011325649e9 -8.862768945991501e10 -1.427959416193316e12 -2.2936948112658125e13 -3.6762941531523006e14 -5.887820469721143e15 -9.424603291176736e16 -1.508304765056309e18; 0.0 0.0 0.0 55987.2 4.606946742857143e6 2.2113344365714285e8 9.263480985201038e9 3.557176698317199e11 1.327244552700053e13 4.853922935588765e14 1.7629065526851648e16 6.37135168217509e17 2.29873754256621e19 8.283544552215128e20 2.9837150424218233e22; 0.0 0.0 0.0 0.0 -5.020091644675325e6 -5.783145574665974e8 -4.9349508903816315e10 -3.5531646410747744e12 -2.4256270616403794e14 -1.5967556428626954e16 -1.0381446211373969e18 -6.690587991889685e19 -4.2987683787890434e21 -2.755996478533553e23 -1.765561927831622e25; 0.0 0.0 0.0 0.0 0.0 5.661016157622857e8 1.863283032451866e11 3.577503422307583e13 5.994594825452124e15 9.207697651894463e17 1.3742209159491396e20 2.0102888827598844e22 2.920484310307798e24 4.221989553536732e26 6.093053013029727e28; 0.0 0.0 0.0 0.0 0.0 0.0 -1.9484826341819125e11 -8.978607978310253e13 -3.0646981899298996e16 -8.826330786998111e18 -2.410176726902951e21 -6.346339632896457e23 -1.6504512467519928e26 -4.254701731487095e28 -1.0934750300970127e31; 0.0 0.0 0.0 0.0 0.0 0.0 0.0 8.539308868165419e13 1.1242610075573214e17 8.63432453804023e19 5.787195268551182e22 3.555652772997846e25 2.1226815194136454e28 1.2420719290740417e31 7.217771758563227e33; 0.0 0.0 0.0 0.0 0.0 0.0 0.0 0.0 -1.1639991919747662e17 -2.145483310647889e20 -2.929299880137918e23 -3.3745534619188814e26 -3.685912261338597e29 -3.882213417199601e32 -4.0384879128506835e35; 0.0 0.0 0.0 0.0 0.0 0.0 0.0 0.0 0.0 2.0260939388619086e20 1.0669989566029343e24 3.277820794684214e27 8.787897147290099e30 2.1597136029180146e34 5.157291158410993e37; 0.0 0.0 0.0 0.0 0.0 0.0 0.0 0.0 0.0 0.0 -1.1019825938030739e24 -8.124697267591304e27 -4.437168001073864e31 -2.0446470148948364e35 -8.933199117876534e38; 0.0 0.0 0.0 0.0 0.0 0.0 0.0 0.0 0.0 0.0 0.0 7.6590490547353e27 1.6133896248786405e32 1.9825331710508737e36 2.126082991058019e40; 0.0 0.0 0.0 0.0 0.0 0.0 0.0 0.0 0.0 0.0 0.0 0.0 -1.66525908860676e32 -4.911048883391968e36 -1.07283499873992e41; 0.0 0.0 0.0 0.0 0.0 0.0 0.0 0.0 0.0 0.0 0.0 0.0 0.0 4.627542501479674e36 3.8991937548467816e41; 0.0 0.0 0.0 0.0 0.0 0.0 0.0 0.0 0.0 0.0 0.0 0.0 0.0 0.0 -4.023929415318473e41]
    extrapolation_scalars = T[-1.0, 0.25, -0.027777777777777776, 0.001736111111111111, -4.8225308641975306e-5, 7.535204475308642e-7, -5.232780885631001e-9, 2.0440550334496098e-11, -3.548706655294462e-14, 3.465533843060998e-17, -1.5041379527174468e-20, 3.672211798626579e-24, -3.9846048162180767e-28, 2.4320097755237285e-32, -6.597248740027475e-37, 1.0066602691692314e-41]
    extrapolation_scalars_2 = T[-0.25, 0.027777777777777776, -0.001736111111111111, 4.8225308641975306e-5, -7.535204475308642e-7, 5.232780885631001e-9, -2.0440550334496098e-11, 3.548706655294462e-14, -3.465533843060998e-17, 1.5041379527174468e-20, -3.672211798626579e-24, 3.9846048162180767e-28, -2.4320097755237285e-32, 6.597248740027475e-37, -1.0066602691692314e-41]
  end
  extrapolation_coefficients(subdividing_sequence,
      extrapolation_weights, extrapolation_scalars,
      extrapolation_weights_2, extrapolation_scalars_2)
end

@cache mutable struct ExtrapolationMidpointDeuflhardConstantCache{QType, extrapolation_coefficients} <: OrdinaryDiffEqConstantCache
  # Values that are mutated
  Q::Vector{QType} # Storage for stepsize scaling factors. Q[n] contains information for extrapolation order (n + alg.n_min - 1)
  n_curr::Int64 # Storage for the current extrapolation order
  n_old::Int64 # Storage for the extrapolation order n_curr before perfom_step! changes the latter

  # Constant values
  coefficients::extrapolation_coefficients
  stage_number::Vector{Int64} # stage_number[n] contains information for extrapolation order (n + alg.n_min - 1)
end

function alg_cache(alg::ExtrapolationMidpointDeuflhard,u,rate_prototype,uEltypeNoUnits,uBottomEltypeNoUnits,tTypeNoUnits,uprev,uprev2,f,t,dt,reltol,p,calck,::Type{Val{false}})
    # Initialize cache's members
    QType = tTypeNoUnits <: Integer ? typeof(qmin_default(alg)) : tTypeNoUnits # Cf. DiffEqBase.__init in solve.jl

    Q = fill(zero(QType),alg.n_max - alg.n_min + 1)
    n_curr = alg.n_init
    n_old = alg.n_init

    coefficients = create_extrapolation_coefficients(constvalue(uBottomEltypeNoUnits),alg)
    stage_number = [2sum(Int64.(coefficients.subdividing_sequence[1:n+1])) - n for n = alg.n_min:alg.n_max]

    # Initialize cache
    ExtrapolationMidpointDeuflhardConstantCache(Q, n_curr, n_old, coefficients, stage_number)
end



@cache mutable struct ExtrapolationMidpointDeuflhardCache{uType,uNoUnitsType,rateType,QType,extrapolation_coefficients} <: OrdinaryDiffEqMutableCache
  # Values that are mutated
  utilde::uType
  u_temp1::uType
  u_temp2::uType
  u_temp3::Array{uType,1}
  u_temp4::Array{uType,1}
  tmp::uType # for get_tmp_cache()
  T::Array{uType,1}  # Storage for the internal discretisations obtained by the explicit midpoint rule
  res::uNoUnitsType # Storage for the scaled residual of u and utilde

  fsalfirst::rateType
  k::rateType
  k_tmps::Array{rateType,1}

  # Constant values
  Q::Vector{QType} # Storage for stepsize scaling factors. Q[n] contains information for extrapolation order (n + alg.n_min - 1)
  n_curr::Int64 # Storage for the current extrapolation order
  n_old::Int64 # Storage for the extrapolation order n_curr before perfom_step! changes the latter
  coefficients::extrapolation_coefficients
  stage_number::Vector{Int64} # Stage_number[n] contains information for extrapolation order (n + alg.n_min - 1)
end

function alg_cache(alg::ExtrapolationMidpointDeuflhard,u,rate_prototype,uEltypeNoUnits,uBottomEltypeNoUnits,tTypeNoUnits,uprev,uprev2,f,t,dt,reltol,p,calck,::Type{Val{true}})
  # Initialize cache's members
  utilde = zero(u)
  u_temp1 = zero(u)
  u_temp2 = zero(u)
  u_temp3 = Array{typeof(u),1}(undef, Threads.nthreads())
  u_temp4 = Array{typeof(u),1}(undef, Threads.nthreads())

  for i=1:Threads.nthreads()
      u_temp3[i] = zero(u)
      u_temp4[i] = zero(u)
  end

  tmp = zero(u)
  T = Vector{typeof(u)}(undef,alg.n_max + 1)
  for i in 1:alg.n_max+1
    T[i] = zero(u)
  end
  res = uEltypeNoUnits.(zero(u))

  fsalfirst = zero(rate_prototype)
  k = zero(rate_prototype)
  k_tmps = Array{typeof(k),1}(undef, Threads.nthreads())
  for i=1:Threads.nthreads()
      k_tmps[i] = zero(rate_prototype)
  end

  cc =  alg_cache(alg::ExtrapolationMidpointDeuflhard,u,rate_prototype,uEltypeNoUnits,uBottomEltypeNoUnits,tTypeNoUnits,uprev,uprev2,f,t,dt,reltol,p,calck,Val{false})
  # Initialize cache
  ExtrapolationMidpointDeuflhardCache(utilde, u_temp1, u_temp2, u_temp3, u_temp4, tmp, T, res, fsalfirst, k, k_tmps, cc.Q, cc.n_curr, cc.n_old, cc.coefficients,cc.stage_number)
end

@cache mutable struct ImplicitDeuflhardExtrapolationConstantCache{QType,extrapolation_coefficients,TF,UF} <: OrdinaryDiffEqConstantCache
  # Values that are mutated
  Q::Vector{QType} # Storage for stepsize scaling factors. Q[n] contains information for extrapolation order (n + alg.n_min - 1)
  n_curr::Int64 # Storage for the current extrapolation order
  n_old::Int64 # Storage for the extrapolation order n_curr before perfom_step! changes the latter

  # Constant values
  coefficients::extrapolation_coefficients
  stage_number::Vector{Int64} # stage_number[n] contains information for extrapolation order (n + alg.n_min - 1)

  tf::TF
  uf::UF
end

@cache mutable struct ImplicitDeuflhardExtrapolationCache{uType,QType,extrapolation_coefficients,rateType,JType,WType,F,JCType,GCType,uNoUnitsType,TFType,UFType} <: OrdinaryDiffEqMutableCache
  # Values that are mutated
  utilde::uType
  u_temp1::uType
  u_temp2::uType
  u_temp3::Array{uType,1}
  u_temp4::Array{uType,1}
  tmp::uType # for get_tmp_cache()
  T::Array{uType,1}  # Storage for the internal discretisations obtained by the explicit midpoint rule
  res::uNoUnitsType # Storage for the scaled residual of u and utilde

  fsalfirst::rateType
  k::rateType
  k_tmps::Array{rateType,1}

  # Constant values
  Q::Vector{QType} # Storage for stepsize scaling factors. Q[n] contains information for extrapolation order (n + alg.n_min - 1)
  n_curr::Int64 # Storage for the current extrapolation order
  n_old::Int64 # Storage for the extrapolation order n_curr before perfom_step! changes the latter
  coefficients::extrapolation_coefficients
  stage_number::Vector{Int64} # Stage_number[n] contains information for extrapolation order (n + alg.n_min - 1)


  du1::rateType
  du2::rateType
  J::JType
  W::WType
  tf::TFType
  uf::UFType
  linsolve_tmp::rateType
  linsolve::F
  jac_config::JCType
  grad_config::GCType
end

function alg_cache(alg::ImplicitDeuflhardExtrapolation,u,rate_prototype,uEltypeNoUnits,uBottomEltypeNoUnits,tTypeNoUnits,uprev,uprev2,f,t,dt,reltol,p,calck,::Type{Val{false}})
  # Initialize cache's members
  QType = tTypeNoUnits <: Integer ? typeof(qmin_default(alg)) : tTypeNoUnits # Cf. DiffEqBase.__init in solve.jl

  Q = fill(zero(QType),alg.n_max - alg.n_min + 1)
  n_curr = alg.n_init
  n_old = alg.n_init

  coefficients = create_extrapolation_coefficients(constvalue(uBottomEltypeNoUnits),alg)
  stage_number = [2sum(Int64.(coefficients.subdividing_sequence[1:n+1])) - n for n = alg.n_min:alg.n_max]

  tf = DiffEqDiffTools.TimeDerivativeWrapper(f,u,p)
  uf = DiffEqDiffTools.UDerivativeWrapper(f,t,p)
  ImplicitDeuflhardExtrapolationConstantCache(Q,n_curr,n_old,coefficients,stage_number,tf,uf)
end

function alg_cache(alg::ImplicitDeuflhardExtrapolation,u,rate_prototype,uEltypeNoUnits,uBottomEltypeNoUnits,tTypeNoUnits,uprev,uprev2,f,t,dt,reltol,p,calck,::Type{Val{true}})
  utilde = zero(u)
  u_temp1 = zero(u)
  u_temp2 = zero(u)
  u_temp3 = Array{typeof(u),1}(undef, Threads.nthreads())
  u_temp4 = Array{typeof(u),1}(undef, Threads.nthreads())

  for i=1:Threads.nthreads()
      u_temp3[i] = zero(u)
      u_temp4[i] = zero(u)
  end

  tmp = zero(u)
  T = Vector{typeof(u)}(undef,alg.n_max + 1)
  for i in 1:alg.n_max+1
    T[i] = zero(u)
  end
  res = uEltypeNoUnits.(zero(u))

  fsalfirst = zero(rate_prototype)
  k = zero(rate_prototype)
  k_tmps = Array{typeof(k),1}(undef, Threads.nthreads())
  for i=1:Threads.nthreads()
      k_tmps[i] = zero(rate_prototype)
  end

  cc =  alg_cache(alg::ImplicitDeuflhardExtrapolation,u,rate_prototype,uEltypeNoUnits,uBottomEltypeNoUnits,tTypeNoUnits,uprev,uprev2,f,t,dt,reltol,p,calck,Val{false})

  du1 = zero(rate_prototype)
  du2 = zero(rate_prototype)

  if DiffEqBase.has_jac(f) && !DiffEqBase.has_Wfact(f) && f.jac_prototype !== nothing
    W = WOperator(f, dt, true)
    J = nothing # is J = W.J better?
  else
    J = false .* vec(rate_prototype) .* vec(rate_prototype)' # uEltype?
    W = similar(J)
  end
  tf = DiffEqDiffTools.TimeGradientWrapper(f,uprev,p)
  uf = DiffEqDiffTools.UJacobianWrapper(f,t,p)
  linsolve_tmp = zero(rate_prototype)
  linsolve = alg.linsolve(Val{:init},uf,u)
  grad_config = build_grad_config(alg,f,tf,du1,t)
  jac_config = build_jac_config(alg,f,uf,du1,uprev,u,du1,du2)


  ImplicitDeuflhardExtrapolationCache(utilde,u_temp1,u_temp2,u_temp3,u_temp4,tmp,T,res,fsalfirst,k,k_tmps,cc.Q,cc.n_curr,cc.n_old,cc.coefficients,cc.stage_number,
    du1,du2,J,W,tf,uf,linsolve_tmp,linsolve,jac_config,grad_config)
end

@cache mutable struct ExtrapolationMidpointHairerWannerConstantCache{QType,extrapolation_coefficients} <: OrdinaryDiffEqConstantCache
  # Values that are mutated
  Q::Vector{QType} # Storage for stepsize scaling factors. Q[n] contains information for extrapolation order (n - 1)
  n_curr::Int64 # Storage for the current extrapolation order
  n_old::Int64 # Storage for the extrapolation order n_curr before perfom_step! changes the latter

  # Constant values
  coefficients::extrapolation_coefficients
  stage_number::Vector{Int64} # stage_number[n] contains information for extrapolation order (n - 1)
  sigma::Rational{Int64} # Parameter for order selection
end

function alg_cache(alg::ExtrapolationMidpointHairerWanner,u,rate_prototype,uEltypeNoUnits,uBottomEltypeNoUnits,tTypeNoUnits,uprev,uprev2,f,t,dt,reltol,p,calck,::Type{Val{false}})
  # Initialize cache's members
  QType = tTypeNoUnits <: Integer ? typeof(qmin_default(alg)) : tTypeNoUnits # Cf. DiffEqBase.__init in solve.jl

  Q = fill(zero(QType),alg.n_max + 1)
  n_curr = alg.n_init
  n_old = alg.n_init

  coefficients = create_extrapolation_coefficients(constvalue(uBottomEltypeNoUnits),alg)
  stage_number = [2sum(Int64.(coefficients.subdividing_sequence[1:n+1])) - n for n = 0:alg.n_max]
  sigma = 9//10

  # Initialize the constant cache
  ExtrapolationMidpointHairerWannerConstantCache(Q, n_curr, n_old, coefficients, stage_number, sigma)
end

@cache mutable struct ExtrapolationMidpointHairerWannerCache{uType,uNoUnitsType,rateType,QType,extrapolation_coefficients} <: OrdinaryDiffEqMutableCache
  # Values that are mutated
  utilde::uType
  u_temp1::uType
  u_temp2::uType
  u_temp3::Array{uType,1}
  u_temp4::Array{uType,1}
  tmp::uType # for get_tmp_cache()
  T::Array{uType,1}  # Storage for the internal discretisations obtained by the explicit midpoint rule
  res::uNoUnitsType # Storage for the scaled residual of u and utilde

  fsalfirst::rateType
  k::rateType
  k_tmps::Array{rateType,1}

  # Constant values
  Q::Vector{QType} # Storage for stepsize scaling factors. Q[n] contains information for extrapolation order (n - 1)
  n_curr::Int64 # Storage for the current extrapolation order
  n_old::Int64 # Storage for the extrapolation order n_curr before perfom_step! changes the latter
  coefficients::extrapolation_coefficients
  stage_number::Vector{Int64} # stage_number[n] contains information for extrapolation order (n - 1)
  sigma::Rational{Int64} # Parameter for order selection
end


function alg_cache(alg::ExtrapolationMidpointHairerWanner,u,rate_prototype,uEltypeNoUnits,uBottomEltypeNoUnits,tTypeNoUnits,uprev,uprev2,f,t,dt,reltol,p,calck,::Type{Val{true}})
  # Initialize cache's members
  utilde = zero(u)
  u_temp1 = zero(u)
  u_temp2 = zero(u)
  u_temp3 = Array{typeof(u),1}(undef, Threads.nthreads())
  u_temp4 = Array{typeof(u),1}(undef, Threads.nthreads())

  for i=1:Threads.nthreads()
    u_temp3[i] = zero(u)
    u_temp4[i] = zero(u)
  end
  tmp = zero(u)
  T = Vector{typeof(u)}(undef,alg.n_max + 1)
  for i in 1:alg.n_max+1
    T[i] = zero(u)
  end
  res = uEltypeNoUnits.(zero(u))
  fsalfirst = zero(rate_prototype)
  k = zero(rate_prototype)
  k_tmps = Array{typeof(k),1}(undef, Threads.nthreads())
  for i=1:Threads.nthreads()
      k_tmps[i] = zero(rate_prototype)
  end

  cc = alg_cache(alg,u,rate_prototype,uEltypeNoUnits,uBottomEltypeNoUnits,tTypeNoUnits,uprev,uprev2,f,t,dt,reltol,p,calck,Val{false})

  # Initialize the cache
  ExtrapolationMidpointHairerWannerCache(utilde, u_temp1, u_temp2, u_temp3, u_temp4, tmp, T, res, fsalfirst, k, k_tmps,
      cc.Q, cc.n_curr, cc.n_old, cc.coefficients, cc.stage_number, cc.sigma)
end

@cache mutable struct ImplicitHairerWannerExtrapolationConstantCache{QType,extrapolation_coefficients,TF,UF} <: OrdinaryDiffEqConstantCache
  # Values that are mutated
  Q::Vector{QType} # Storage for stepsize scaling factors. Q[n] contains information for extrapolation order (n - 1)
  n_curr::Int64 # Storage for the current extrapolation order
  n_old::Int64 # Storage for the extrapolation order n_curr before perfom_step! changes the latter

  # Constant values
  coefficients::extrapolation_coefficients
  stage_number::Vector{Int64} # stage_number[n] contains information for extrapolation order (n - 1)
  sigma::Rational{Int64} # Parameter for order selection

  tf::TF
  uf::UF
end

function alg_cache(alg::ImplicitHairerWannerExtrapolation,u,rate_prototype,uEltypeNoUnits,uBottomEltypeNoUnits,tTypeNoUnits,uprev,uprev2,f,t,dt,reltol,p,calck,::Type{Val{false}})
  # Initialize cache's members
  QType = tTypeNoUnits <: Integer ? typeof(qmin_default(alg)) : tTypeNoUnits # Cf. DiffEqBase.__init in solve.jl

  Q = fill(zero(QType),alg.n_max + 1)
  n_curr = alg.n_init
  n_old = alg.n_init

  coefficients = create_extrapolation_coefficients(constvalue(uBottomEltypeNoUnits),alg)
  stage_number = [2sum(Int64.(coefficients.subdividing_sequence[1:n+1])) - n for n = 0:alg.n_max]
  sigma = 9//10

  # Initialize the constant cache
  tf = DiffEqDiffTools.TimeDerivativeWrapper(f,u,p)
  uf = DiffEqDiffTools.UDerivativeWrapper(f,t,p)
  ImplicitHairerWannerExtrapolationConstantCache(Q, n_curr, n_old, coefficients, stage_number, sigma, tf, uf)
end

@cache mutable struct ImplicitHairerWannerExtrapolationCache{uType,uNoUnitsType,rateType,QType,extrapolation_coefficients,JType,WType,F,JCType,GCType,TFType,UFType} <: OrdinaryDiffEqMutableCache
  # Values that are mutated
  utilde::uType
  u_temp1::uType
  u_temp2::uType
  u_temp3::Array{uType,1}
  u_temp4::Array{uType,1}
  tmp::uType # for get_tmp_cache()
  T::Array{uType,1}  # Storage for the internal discretisations obtained by the explicit midpoint rule
  res::uNoUnitsType # Storage for the scaled residual of u and utilde

  fsalfirst::rateType
  k::rateType
  k_tmps::Array{rateType,1}

  # Constant values
  Q::Vector{QType} # Storage for stepsize scaling factors. Q[n] contains information for extrapolation order (n - 1)
  n_curr::Int64 # Storage for the current extrapolation order
  n_old::Int64 # Storage for the extrapolation order n_curr before perfom_step! changes the latter
  coefficients::extrapolation_coefficients
  stage_number::Vector{Int64} # stage_number[n] contains information for extrapolation order (n - 1)
  sigma::Rational{Int64} # Parameter for order selection

  du1::rateType
  du2::rateType
  J::JType
  W::WType
  tf::TFType
  uf::UFType
  linsolve_tmp::rateType
  linsolve::F
  jac_config::JCType
  grad_config::GCType
end


function alg_cache(alg::ImplicitHairerWannerExtrapolation,u,rate_prototype,uEltypeNoUnits,uBottomEltypeNoUnits,tTypeNoUnits,uprev,uprev2,f,t,dt,reltol,p,calck,::Type{Val{true}})
  # Initialize cache's members
  utilde = zero(u)
  u_temp1 = zero(u)
  u_temp2 = zero(u)
  u_temp3 = Array{typeof(u),1}(undef, Threads.nthreads())
  u_temp4 = Array{typeof(u),1}(undef, Threads.nthreads())

  for i=1:Threads.nthreads()
    u_temp3[i] = zero(u)
    u_temp4[i] = zero(u)
  end
  tmp = zero(u)
  T = Vector{typeof(u)}(undef,alg.n_max + 1)
  for i in 1:alg.n_max+1
    T[i] = zero(u)
  end
  res = uEltypeNoUnits.(zero(u))
  fsalfirst = zero(rate_prototype)
  k = zero(rate_prototype)
  k_tmps = Array{typeof(k),1}(undef, Threads.nthreads())
  for i=1:Threads.nthreads()
      k_tmps[i] = zero(rate_prototype)
  end

  cc = alg_cache(alg,u,rate_prototype,uEltypeNoUnits,uBottomEltypeNoUnits,tTypeNoUnits,uprev,uprev2,f,t,dt,reltol,p,calck,Val{false})

  du1 = zero(rate_prototype)
  du2 = zero(rate_prototype)

  if DiffEqBase.has_jac(f) && !DiffEqBase.has_Wfact(f) && f.jac_prototype !== nothing
    W = WOperator(f, dt, true)
    J = nothing # is J = W.J better?
  else
    J = false .* vec(rate_prototype) .* vec(rate_prototype)' # uEltype?
    W = similar(J)
  end
  tf = DiffEqDiffTools.TimeGradientWrapper(f,uprev,p)
  uf = DiffEqDiffTools.UJacobianWrapper(f,t,p)
  linsolve_tmp = zero(rate_prototype)
  linsolve = alg.linsolve(Val{:init},uf,u)
  grad_config = build_grad_config(alg,f,tf,du1,t)
  jac_config = build_jac_config(alg,f,uf,du1,uprev,u,du1,du2)

  # Initialize the cache
  ImplicitHairerWannerExtrapolationCache(utilde, u_temp1, u_temp2, u_temp3, u_temp4, tmp, T, res, fsalfirst, k, k_tmps,
      cc.Q, cc.n_curr, cc.n_old, cc.coefficients, cc.stage_number, cc.sigma, du1, du2, J, W, tf, uf, linsolve_tmp,
      linsolve, jac_config, grad_config)
end<|MERGE_RESOLUTION|>--- conflicted
+++ resolved
@@ -159,20 +159,7 @@
     J = false .* vec(rate_prototype) .* vec(rate_prototype)' # uEltype?
     W_el = similar(J)
   end
-<<<<<<< HEAD
-=======
-
-  W = Array{typeof(W_el),1}(undef, Threads.nthreads())
-  W[1] = W_el
-  for i=2:Threads.nthreads()
-    if W_el isa WOperator
-      W_el = WOperator(f, dt, true)
-    else
-      W[i] = zero(W_el)
-    end
-  end
-
->>>>>>> 03ea06fe
+
   tf = DiffEqDiffTools.TimeGradientWrapper(f,uprev,p)
   uf = DiffEqDiffTools.UJacobianWrapper(f,t,p)
   linsolve_tmp = zero(rate_prototype)
@@ -192,17 +179,13 @@
   jac_config = build_jac_config(alg,f,uf,du1,uprev,u,du1,du2)
 
   nlsolver = Array{PseudoNLSolver{typeof(W_el),typeof(J),typeof(du1),typeof(uf),typeof(jac_config)}}(undef, Threads.nthreads())
-  for i=1:Threads.nthreads()
+  nlsolver[1] = PseudoNLSolver(W_el,J,du1,uf,jac_config)
+  for i=2:Threads.nthreads()
     nlsolver[i] = PseudoNLSolver(zero(W_el),J,du1,uf,jac_config)
   end
 
-<<<<<<< HEAD
-  ImplicitEulerExtrapolationCache(uprev,u_tmp,u_tmps,utilde,tmp,atmp,k_tmp,k_tmps,dtpropose,T,cur_order,work,A,step_no,
-    du1,du2,nlsolver,tf,uf,linsolve_tmp,linsolve_tmps,linsolve,jac_config,grad_config)
-=======
   ImplicitEulerExtrapolationCache(uprev,u_tmps,utilde,tmp,atmp,k_tmps,dtpropose,T,cur_order,work,A,step_no,
-    du1,du2,J,W,tf,uf,linsolve_tmps,linsolve,jac_config,grad_config)
->>>>>>> 03ea06fe
+    du1,du2,nlsolver,tf,uf,linsolve_tmps,linsolve,jac_config,grad_config)
 end
 
 
