mutable struct DEOptions{absType, relType, QT, tType, Controller, F1, F2, F3, F4, F5, F6,
                         F7, tstopsType, discType, ECType, SType, MI, tcache, savecache,
                         disccache}
    maxiters::MI
    save_everystep::Bool
    adaptive::Bool
    abstol::absType
    reltol::relType
    gamma::QT
    qmax::QT
    qmin::QT
    qsteady_max::QT
    qsteady_min::QT
    qoldinit::QT
    failfactor::QT
    dtmax::tType
    dtmin::tType
    controller::Controller
    internalnorm::F1
    internalopnorm::F2
    save_idxs::SType
    tstops::tstopsType
    saveat::tstopsType
    d_discontinuities::discType
    tstops_cache::tcache
    saveat_cache::savecache
    d_discontinuities_cache::disccache
    userdata::ECType
    progress::Bool
    progress_steps::Int
    progress_name::String
    progress_message::F6
    timeseries_errors::Bool
    dense_errors::Bool
    dense::Bool
    save_on::Bool
    save_start::Bool
    save_end::Bool
    save_end_user::F3
    callback::F4
    isoutofdomain::F5
    unstable_check::F7
    verbose::Bool
    calck::Bool
    force_dtmin::Bool
    advance_to_tstop::Bool
    stop_at_next_tstop::Bool
end

TruncatedStacktraces.@truncate_stacktrace DEOptions

"""
    ODEIntegrator
Fundamental `struct` allowing interactively stepping through the numerical solving of a differential equation.
The full documentation is hosted here:
[https://diffeq.sciml.ai/latest/basics/integrator/](https://diffeq.sciml.ai/latest/basics/integrator/).
This docstring describes basic functionality only!

Initialize using `integrator = init(prob::ODEProblem, alg; kwargs...)`. The keyword args which are accepted are the same
[common solver options](https://diffeq.sciml.ai/latest/basics/common_solver_opts/)
used by `solve`.


For reference, relevant fields of the `ODEIntegrator` are:

* `t` - time of the proposed step
* `u` - value at the proposed step
* `opts` - common solver options
* `alg` - the algorithm associated with the solution
* `f` - the function being solved
* `sol` - the current state of the solution
* `tprev` - the last timepoint
* `uprev` - the value at the last timepoint

`opts` holds all of the common solver options, and can be mutated to change the solver characteristics.
For example, to modify the absolute tolerance for the future timesteps, one can do:
```julia
integrator.opts.abstol = 1e-9
```
For more info see the linked documentation page.
"""
mutable struct ODEIntegrator{algType <: Union{OrdinaryDiffEqAlgorithm, DAEAlgorithm}, IIP,
                             uType, duType, tType, pType, eigenType, EEstT, QT, tdirType,
                             ksEltype, SolType, F, CacheType, O, FSALType, EventErrorType,
                             CallbackCacheType, IA} <:
               DiffEqBase.AbstractODEIntegrator{algType, IIP, uType, tType}
    sol::SolType
    u::uType
    du::duType
    k::ksEltype
    t::tType
    dt::tType
    f::F
    p::pType
    uprev::uType
    uprev2::uType
    duprev::duType
    tprev::tType
    alg::algType
    dtcache::tType
    dtchangeable::Bool
    dtpropose::tType
    tdir::tdirType
    eigen_est::eigenType
    EEst::EEstT
    qold::QT
    q11::QT
    erracc::QT
    dtacc::tType
    success_iter::Int
    iter::Int
    saveiter::Int
    saveiter_dense::Int
    cache::CacheType
    callback_cache::CallbackCacheType
    kshortsize::Int
    force_stepfail::Bool
    last_stepfail::Bool
    just_hit_tstop::Bool
    do_error_check::Bool
    event_last_time::Int
    vector_event_last_time::Int
    last_event_error::EventErrorType
    accept_step::Bool
    isout::Bool
    reeval_fsal::Bool
    u_modified::Bool
    reinitialize::Bool
    isdae::Bool
    opts::O
    stats::DiffEqBase.Stats
    initializealg::IA
    fsalfirst::FSALType
    fsallast::FSALType

    function ODEIntegrator{algType, IIP, uType, duType, tType, pType, eigenType, EEstT,
                           tTypeNoUnits, tdirType, ksEltype, SolType,
                           F, CacheType, O, FSALType, EventErrorType, CallbackCacheType,
                           InitializeAlgType}(sol, u, du, k, t, dt, f, p, uprev, uprev2,
                                              duprev, tprev,
                                              alg, dtcache, dtchangeable, dtpropose, tdir,
                                              eigen_est, EEst, qold, q11, erracc, dtacc,
                                              success_iter,
                                              iter, saveiter, saveiter_dense, cache,
                                              callback_cache,
                                              kshortsize, force_stepfail, last_stepfail,
                                              just_hit_tstop,
                                              do_error_check,
                                              event_last_time, vector_event_last_time,
                                              last_event_error,
                                              accept_step, isout, reeval_fsal, u_modified,
                                              reinitialize, isdae,
                                              opts, stats,
                                              initializealg) where {algType, IIP, uType,
                                                                    duType, tType, pType,
                                                                    eigenType, EEstT,
                                                                    tTypeNoUnits, tdirType,
                                                                    ksEltype, SolType, F,
                                                                    CacheType, O,
                                                                    FSALType,
                                                                    EventErrorType,
                                                                    CallbackCacheType,
                                                                    InitializeAlgType}
        new{algType, IIP, uType, duType, tType, pType, eigenType, EEstT, tTypeNoUnits,
            tdirType, ksEltype, SolType,
            F, CacheType, O, FSALType, EventErrorType, CallbackCacheType, InitializeAlgType
            }(sol, u, du, k, t, dt, f, p, uprev, uprev2, duprev, tprev,
              alg, dtcache, dtchangeable, dtpropose, tdir,
              eigen_est, EEst, qold, q11, erracc, dtacc, success_iter,
              iter, saveiter, saveiter_dense, cache, callback_cache,
              kshortsize, force_stepfail, last_stepfail, just_hit_tstop,
              do_error_check,
              event_last_time, vector_event_last_time, last_event_error,
              accept_step, isout, reeval_fsal, u_modified, reinitialize, isdae,
              opts, stats, initializealg) # Leave off fsalfirst and last
    end
end

if isdefined(Base, :Experimental) && isdefined(Base.Experimental, :silence!)
    Base.Experimental.silence!(ODEIntegrator)
end
# When this is changed, DelayDiffEq.jl must be changed as well!

<<<<<<< HEAD
function Base.show(io::IO,
                   t::Type{
                           ODEIntegrator{algType, IIP,
                                         uType, duType, tType, pType, eigenType, EEstT, QT,
                                         tdirType,
                                         ksEltype, SolType, F, CacheType, O, FSALType,
                                         EventErrorType,
                                         CallbackCacheType, IA}}) where {algType, IIP,
                                                                         uType, duType,
                                                                         tType, pType,
                                                                         eigenType, EEstT,
                                                                         QT, tdirType,
                                                                         ksEltype, SolType,
                                                                         F, CacheType, O,
                                                                         FSALType,
                                                                         EventErrorType,
                                                                         CallbackCacheType,
                                                                         IA}
    if TruncatedStacktraces.VERBOSE[]
        print(io,
              "ODEIntegrator{$algType,$IIP,$uType,$duType,$tType,$pType,$eigenType,$EEstT,$QT,$tdirType,$ksEltype,$SolType,$F,$CacheType,$O,$FSALType,$EventErrorType,$CallbackCacheType,$IA}")
    else
        print(io, "ODEIntegrator{$IIP,$algType,$uType,$tType,…}")
    end
end

function Base.getproperty(integ::ODEIntegrator, s::Symbol)
    if s === :destats
        @warn "destats has been deprecated for stats"
        getfield(integ,:stats)
    else
        getfield(integ,s)
    end
end
=======
TruncatedStacktraces.@truncate_stacktrace ODEIntegrator 2 1 3 4
>>>>>>> 28d4cd27
<|MERGE_RESOLUTION|>--- conflicted
+++ resolved
@@ -181,32 +181,7 @@
 end
 # When this is changed, DelayDiffEq.jl must be changed as well!
 
-<<<<<<< HEAD
-function Base.show(io::IO,
-                   t::Type{
-                           ODEIntegrator{algType, IIP,
-                                         uType, duType, tType, pType, eigenType, EEstT, QT,
-                                         tdirType,
-                                         ksEltype, SolType, F, CacheType, O, FSALType,
-                                         EventErrorType,
-                                         CallbackCacheType, IA}}) where {algType, IIP,
-                                                                         uType, duType,
-                                                                         tType, pType,
-                                                                         eigenType, EEstT,
-                                                                         QT, tdirType,
-                                                                         ksEltype, SolType,
-                                                                         F, CacheType, O,
-                                                                         FSALType,
-                                                                         EventErrorType,
-                                                                         CallbackCacheType,
-                                                                         IA}
-    if TruncatedStacktraces.VERBOSE[]
-        print(io,
-              "ODEIntegrator{$algType,$IIP,$uType,$duType,$tType,$pType,$eigenType,$EEstT,$QT,$tdirType,$ksEltype,$SolType,$F,$CacheType,$O,$FSALType,$EventErrorType,$CallbackCacheType,$IA}")
-    else
-        print(io, "ODEIntegrator{$IIP,$algType,$uType,$tType,…}")
-    end
-end
+TruncatedStacktraces.@truncate_stacktrace ODEIntegrator 2 1 3 4
 
 function Base.getproperty(integ::ODEIntegrator, s::Symbol)
     if s === :destats
@@ -215,7 +190,4 @@
     else
         getfield(integ,s)
     end
-end
-=======
-TruncatedStacktraces.@truncate_stacktrace ODEIntegrator 2 1 3 4
->>>>>>> 28d4cd27
+end