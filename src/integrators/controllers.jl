
abstract type AbstractController end

@inline function stepsize_controller!(integrator, alg)
  stepsize_controller!(integrator, integrator.opts.controller, alg)
end

# checks whether the controller should accept a step based on the error estimate
@inline function accept_step_controller(integrator, controller::AbstractController)
  return integrator.EEst <= 1
end

@inline function step_accept_controller!(integrator, alg, q)
  step_accept_controller!(integrator, integrator.opts.controller, alg, q)
end

@inline function step_reject_controller!(integrator, alg)
  step_reject_controller!(integrator, integrator.opts.controller, alg)
end

reset_alg_dependent_opts!(controller::AbstractController, alg1, alg2) = nothing

DiffEqBase.reinit!(integrator::ODEIntegrator, controller::AbstractController) = nothing


# Standard integral (I) step size controller
"""
    IController()

The standard (integral) controller is the most basic step size controller.
This controller is usually the first one introduced in numerical analysis classes
but should only be used rarely in practice because of efficiency problems for
many problems/algorithms.

Construct an integral (I) step size controller adapting the time step
based on the formula
```
Δtₙ₊₁ = εₙ₊₁^(1/k) * Δtₙ
```
where `k = get_current_adaptive_order(alg, integrator.cache) + 1` and `εᵢ` is the
inverse of the error estimate `integrator.EEst` scaled by the tolerance
(Hairer, Nørsett, Wanner, 2008, Section II.4).
The step size factor is multiplied by the safety factor `gamma` and clipped to
the interval `[qmin, qmax]`.
A step will be accepted whenever the estimated error `integrator.EEst` is
less than or equal to unity. Otherwise, the step is rejected and re-tried with
the predicted step size.

## References
- Hairer, Nørsett, Wanner (2008)
  Solving Ordinary Differential Equations I Nonstiff Problems
  [DOI: 10.1007/978-3-540-78862-1](https://doi.org/10.1007/978-3-540-78862-1)
"""
struct IController <: AbstractController
end

@inline function stepsize_controller!(integrator, controller::IController, alg)
  @unpack qmin, qmax, gamma = integrator.opts
  EEst = DiffEqBase.value(integrator.EEst)

  if iszero(EEst)
    q = inv(qmax)
  else
    expo = 1 / (get_current_adaptive_order(alg, integrator.cache) + 1)
    qtmp = DiffEqBase.fastpow(EEst, expo) / gamma
    @fastmath q = max(inv(qmax), min(inv(qmin), qtmp))
    # TODO: Shouldn't this be in `step_accept_controller!` as for the PI controller?
    integrator.qold = integrator.dt / q
  end
  q
end

function step_accept_controller!(integrator, controller::IController, alg, q)
  @unpack qsteady_min, qsteady_max = integrator.opts

  if qsteady_min <= q <= qsteady_max
    q = one(q)
  end
  integrator.dt / q # new dt
end

function step_reject_controller!(integrator, controller::IController, alg)
  @unpack qold = integrator
  integrator.dt = qold
end


# PI step size controller
"""
    PIController(beta1, beta2)

The proportional-integral (PI) controller is a widespread step size controller
with improved stability properties compared to the [`IController`](@ref).
This controller is the default for most algorithms in OrdinaryDiffEq.jl.

Construct a PI step size controller adapting the time step based on the formula
```
Δtₙ₊₁ = εₙ₊₁^β₁ * εₙ^β₂ * Δtₙ
```
where `εᵢ` are inverses of the error estimates scaled by the tolerance
(Hairer, Nørsett, Wanner, 2010, Section IV.2).
The step size factor is multiplied by the safety factor `gamma` and clipped to
the interval `[qmin, qmax]`.
A step will be accepted whenever the estimated error `integrator.EEst` is
less than or equal to unity. Otherwise, the step is rejected and re-tried with
the predicted step size.

!!! note
    The coefficients `beta1, beta2` are not scaled by the order of the method,
    in contrast to the [`PIDController`](@ref). For the `PIController`, this
    scaling by the order must be done when the controller is constructed.

## References
- Hairer, Nørsett, Wanner (2010)
  Solving Ordinary Differential Equations II Stiff and Differential-Algebraic Problems
  [DOI: 10.1007/978-3-642-05221-7](https://doi.org/10.1007/978-3-642-05221-7)
- Hairer, Nørsett, Wanner (2008)
  Solving Ordinary Differential Equations I Nonstiff Problems
  [DOI: 10.1007/978-3-540-78862-1](https://doi.org/10.1007/978-3-540-78862-1)
"""
mutable struct PIController{QT} <: AbstractController
  beta1::QT
  beta2::QT
end

@inline function stepsize_controller!(integrator, controller::PIController, alg)
  @unpack qold = integrator
  @unpack qmin, qmax, gamma = integrator.opts
  @unpack beta1, beta2 = controller
  EEst = DiffEqBase.value(integrator.EEst)

  if iszero(EEst)
    q = inv(qmax)
  else
    q11 = DiffEqBase.fastpow(EEst, beta1)
    q = q11 / DiffEqBase.fastpow(qold, beta2)
    integrator.q11 = q11
    @fastmath q = max(inv(qmax), min(inv(qmin), q / gamma))
  end
  q
end

function step_accept_controller!(integrator, controller::PIController, alg, q)
  @unpack qsteady_min, qsteady_max, qoldinit = integrator.opts
  EEst = DiffEqBase.value(integrator.EEst)

  if qsteady_min <= q <= qsteady_max
    q = one(q)
  end
  integrator.qold = max(EEst, qoldinit)
  return integrator.dt / q # new dt
end

function step_reject_controller!(integrator, controller::PIController, alg)
  @unpack q11 = integrator
  @unpack qmin, gamma = integrator.opts
  integrator.dt /= min(inv(qmin), q11 / gamma)
end

function reset_alg_dependent_opts!(controller::PIController, alg1, alg2)
  if controller.beta2 == beta2_default(alg1)
    controller.beta2 = beta2_default(alg2)
  end
  if controller.beta1 == beta1_default(alg1, controller.beta2)
    controller.beta1 = beta1_default(alg2, controller.beta2)
  end
end


# PID step size controller
"""
    PIDController(beta1, beta2, beta3=zero(beta1);
                  limiter=default_dt_factor_limiter,
                  accept_safety=0.81)

The proportional-integral-derivative (PID) controller is a generalization of the
[`PIController`](@ref) and can have improved stability and efficiency properties.

Construct a PID step size controller adapting the time step based on the formula
```
Δtₙ₊₁ = εₙ₊₁^(β₁/k) * εₙ^(β₂/k) * εₙ₋₁^(β₃/ k) * Δtₙ
```
where `k = min(alg_order, alg_adaptive_order) + 1` and `εᵢ` are inverses of
the error estimates scaled by the tolerance (Söderlind, 2003).
The step size factor is limited by the `limiter` with default value
```
limiter(x) = one(x) + atan(x - one(x))
````
as proposed by Söderlind and Wang (2006). A step will be accepted whenever the
predicted step size change is bigger than `accept_safety`. Otherwise, the step
is rejected and re-tried with the predicted step size.

Some standard controller parameters suggested in the literature are

| Controller | `beta1` | `beta2` | `beta3` |
|:-----------|--------:|--------:|:-------:|
|    basic   |  `1.00` |  `0.00` |  `0`    |
|    PI42    |  `0.60` | `-0.20` |  `0`    |
|    PI33    |  `2//3` | `-1//3` |  `0`    |
|    PI34    |  `0.70` | `-0.40` |  `0`    |
|   H211PI   |  `1//6` |  `1//6` |  `0`    |
|   H312PID  | `1//18` |  `1//9` | `1//18` |

!!! note
    In contrast to the [`PIController`](@ref), the coefficients `beta1, beta2, beta3`
    are scaled by the order of the method. Thus, standard controllers such as PI42
    can use the same coefficients `beta1, beta2, beta3` for different algorithms.

!!! note
    In contrast to other controllers, the `PIDController` does not use the keyword
    arguments `qmin, qmax` to limit the step size change or the safety factor `gamma`.
    These common keyword arguments are replaced by the `limiter` and `accept_safety`
    to guarantee a smooth behavior (Söderlind and Wang, 2006).
    Because of this, a `PIDController` behaves different from a [`PIController`](@ref),
    even if `beta1, beta2` are adapted accordingly and `iszero(beta3)`.

## References
- Söderlind (2003)
  Digital Filters in Adaptive Time-Stepping
  [DOI: 10.1145/641876.641877](https://doi.org/10.1145/641876.641877)
- Söderlind, Wang (2006)
  Adaptive time-stepping and computational stability
  [DOI: 10.1016/j.cam.2005.03.008](https://doi.org/10.1016/j.cam.2005.03.008)
- Ranocha, Dalcin, Parsani, Ketcheson (2021)
  Optimized Runge-Kutta Methods with Automatic Step Size Control for
  Compressible Computational Fluid Dynamics
  [arXiv:2104.06836](https://arxiv.org/abs/2104.06836)
"""
struct PIDController{QT, Limiter} <: AbstractController
  beta::MVector{3,QT} # controller coefficients
  err ::MVector{3,QT} # history of the error estimates
  accept_safety::QT   # accept a step if the predicted change of the step size
                      # is bigger than this parameter
  limiter::Limiter    # limiter of the dt factor (before clipping)
end

function PIDController(beta1, beta2, beta3=zero(beta1); limiter=default_dt_factor_limiter,
                                                        accept_safety=0.81)
  beta = MVector(map(float, promote(beta1, beta2, beta3))...)
  QT = eltype(beta)
  err = MVector{3,QT}(true, true, true)
  return PIDController(beta, err, convert(QT, accept_safety), limiter)
end

function Base.show(io::IO, controller::PIDController)
  print(io, "PIDController(beta=", controller.beta,
            ", accept_safety=", controller.accept_safety,
            ", limiter=", controller.limiter,
            ")")
end

@inline default_dt_factor_limiter(x) = one(x) + atan(x - one(x))

@inline function stepsize_controller!(integrator, controller::PIDController, alg)
  @unpack qmax = integrator.opts
  beta1, beta2, beta3 = controller.beta
  controller.err[1] = inv(DiffEqBase.value(integrator.EEst))
  err1, err2, err3 = controller.err

  iszero(err1) && return qmax

  k = min(alg_order(alg), alg_adaptive_order(alg)) + 1
  dt_factor = err1^(beta1 / k) * err2^(beta2 / k) * err3^(beta3 / k)
  dt_factor = controller.limiter(dt_factor)
  # Note: No additional limiting of the form
  #   dt_factor = max(qmin, min(qmax, dt_factor))
  # is necessary since the `limiter` should take care of that. The default limiter
  # ensures
  #   0.21 ≈ limiter(0) <= dt_factor <= limiter(Inf) ≈ 2.57
  # See Söderlind, Wang (2006), Section 6.
  integrator.qold = dt_factor
  return dt_factor
end

@inline function accept_step_controller(integrator, controller::PIDController)
  return integrator.qold >= controller.accept_safety
end

function step_accept_controller!(integrator, controller::PIDController, alg, dt_factor)
  @unpack qsteady_min, qsteady_max = integrator.opts

  if qsteady_min <= inv(dt_factor) <= qsteady_max
    dt_factor = one(dt_factor)
  end
  @inbounds begin
    controller.err[3] = controller.err[2]
    controller.err[2] = controller.err[1]
  end
  return integrator.dt * dt_factor # new dt
end

function step_reject_controller!(integrator, controller::PIDController, alg)
  integrator.dt *= integrator.qold
end


# Gustafsson predictive step size controller
"""
    PredictiveController()

The Gustafsson acceleration algorithm accelerates changes so that way algorithms
can more swiftly change to handle quick transients. This algorithm is thus
well-suited for stiff solvers where this can be expected, and is the default
for algorithms like the (E)SDIRK methods.

```julia
gamma = integrator.opts.gamma
niters = integrator.cache.newton_iters
fac = min(gamma,(1+2*integrator.alg.max_newton_iter)*gamma/(niters+2*integrator.alg.max_newton_iter))
expo = 1/(alg_order(integrator.alg)+1)
qtmp = (integrator.EEst^expo)/fac
@fastmath q = max(inv(integrator.opts.qmax),min(inv(integrator.opts.qmin),qtmp))
if q <= integrator.opts.qsteady_max && q >= integrator.opts.qsteady_min
  q = one(q)
end
integrator.qold = q
q
```
In this case, `niters` is the number of Newton iterations which was required
in the most recent step of the algorithm. Note that these values are used
differently depending on acceptance and rejectance. When the step is accepted,
the following logic is applied:
```julia
if integrator.success_iter > 0
  expo = 1/(alg_adaptive_order(integrator.alg)+1)
  qgus=(integrator.dtacc/integrator.dt)*(((integrator.EEst^2)/integrator.erracc)^expo)
  qgus = max(inv(integrator.opts.qmax),min(inv(integrator.opts.qmin),qgus/integrator.opts.gamma))
  qacc=max(q,qgus)
else
  qacc = q
end
integrator.dtacc = integrator.dt
integrator.erracc = max(1e-2,integrator.EEst)
integrator.dt/qacc
```
When it rejects, its the same as the [`IController`](@ref):
```julia
if integrator.success_iter == 0
  integrator.dt *= 0.1
else
  integrator.dt = integrator.dt/integrator.qold
end
```
"""
struct PredictiveController <: AbstractController
end

@inline function stepsize_controller!(integrator, controller::PredictiveController, alg)
  @unpack qmin, qmax, gamma = integrator.opts
  EEst = DiffEqBase.value(integrator.EEst)

  if iszero(EEst)
    q = inv(qmax)
  else
    if alg isa Union{RKC,IRKC,SERK2}
      fac = gamma
    else
      if alg isa Union{RadauIIA3, RadauIIA5}
        @unpack iter = integrator.cache
        @unpack maxiters = alg
      else
        @unpack iter, maxiters = integrator.cache.nlsolver
      end
      fac = min(gamma, ( 1 + 2 * maxiters) * gamma / (iter + 2 * maxiters))
    end
    expo = 1 / (get_current_adaptive_order(alg, integrator.cache) + 1)
    qtmp = DiffEqBase.fastpow(EEst, expo) / fac
    @fastmath q = max(inv(qmax), min(inv(qmin), qtmp))
    integrator.qold = q
  end
  q
end

function step_accept_controller!(integrator, controller::PredictiveController, alg, q)
  @unpack qmin, qmax, gamma, qsteady_min, qsteady_max = integrator.opts
  EEst = DiffEqBase.value(integrator.EEst)

  if integrator.success_iter > 0
    expo = 1 / (get_current_adaptive_order(alg, integrator.cache) + 1)
    qgus = (integrator.dtacc / integrator.dt) * DiffEqBase.fastpow((EEst^2) / integrator.erracc, expo)
    qgus = max(inv(qmax), min(inv(qmin), qgus / gamma))
    qacc = max(q, qgus)
  else
    qacc = q
  end
  if qsteady_min <= qacc <= qsteady_max
    qacc = one(qacc)
  end
  integrator.dtacc = integrator.dt
  integrator.erracc = max(1e-2, EEst)
  return integrator.dt / qacc
end

function step_reject_controller!(integrator, controller::PredictiveController, alg)
  @unpack dt, success_iter, qold = integrator
  integrator.dt = success_iter == 0 ? 0.1 * dt : dt / qold
end


# Dummy controller without any method implementations.
# This is used to transfer the special controllers associated to certain
# algorithms to the new controller infrastructure with
struct DummyController <: AbstractController
end


# JVODE
function stepsize_controller!(integrator, alg::JVODE)
  if iszero(integrator.EEst)
    η = integrator.opts.qmax
  else
    η = integrator.cache.η
    integrator.qold = η
  end
  η
end

function step_accept_controller!(integrator,alg::JVODE,η)
  q = inv(η)
  if q <= integrator.opts.qsteady_max && q >= integrator.opts.qsteady_min
    q = one(q)
  end
  return integrator.dt/q  # dtnew
end

function step_reject_controller!(integrator,alg::JVODE)
  integrator.dt *= integrator.qold
end


# QNBDF
function stepsize_controller!(integrator, alg::QNDF)
  #=if iszero(integrator.EEst)
    q = inv(integrator.opts.qmax)
  else
    EEst1 = integrator.cache.EEst1
    EEst2 = integrator.cache.EEst2
    if integrator.cache.nconsteps < integrator.cache.order + 2
      q = one(integrator.qold) #quasi-contsant steps
    else
      dtnew = QNDF_stepsize_and_order!(integrator.cache, integrator.EEst, EEst1, EEst2, integrator.dt, integrator.cache.order, integrator.opts.gamma)
      #if(integrator.dt != dtnew || prev_order != integrator.cache.order)
      #  integrator.cache.nconsteps = 1
      #end
      q = integrator.dt/dtnew
      #integrator.qold = q
    end
  end=#
  #q = one(integrator.qold)
  #q
end

<<<<<<< HEAD
function step_accept_controller!(integrator,alg::QNDF{max_order},q) where max_order
=======
function step_accept_controller!(integrator, alg::QNDF, q)
>>>>>>> 3021916e
  #step is accepted, reset count of consecutive failed steps
  integrator.cache.consfailcnt = 0
  integrator.cache.nconsteps += 1
  if iszero(integrator.EEst)
    q = inv(integrator.opts.qmax)
  else
    est = integrator.EEst
    estₖ₋₁ = integrator.cache.EEst1
    estₖ₊₁ = integrator.cache.EEst2
    h = integrator.dt
    k = integrator.cache.order
    cache = integrator.cache
    if integrator.cache.nconsteps < integrator.cache.order + 2
      q = one(integrator.qold) #quasi-contsant steps
    else
      zₛ = 1.2 # equivalent to intergrator.opts.gamma
      zᵤ = 0.1
      Fᵤ = 10
      expo = 1/(k+1)
      z = zₛ * ((est)^expo)
      F = inv(z)
      hₙ = h
      kₙ = k
      if z <= zᵤ
        hₖ = Fᵤ * h
      elseif zᵤ < z
        hₖ = F * h
      end
      hₖ₋₁ = 0.0
      hₖ₊₁ = 0.0

      if k > 1
        expo = 1/k
        zₖ₋₁ = 1.3 * ((estₖ₋₁)^expo)
        Fₖ₋₁ = inv(zₖ₋₁)
        if zₖ₋₁ <= 0.1
          hₖ₋₁ =  10* h
        elseif 1/10 < zₖ₋₁ <= 1.3
          hₖ₋₁ = Fₖ₋₁ * h
        end
        if hₖ₋₁ > hₖ
          hₙ = hₖ₋₁
          kₙ = k-1
        else
          hₙ = hₖ
          kₙ = k
        end
      end

      if k < max_order
        expo = 1/(k+2)
        zₖ₊₁ = 1.4 * ((estₖ₊₁)^expo)
        Fₖ₊₁ = inv(zₖ₊₁)

        if zₖ₊₁<= 0.1
          hₖ₊₁ = 10 * h
        elseif 0.1 < zₖ₊₁ <= 1.4
          hₖ₊₁ = Fₖ₊₁ * h
        end
        if hₖ₊₁ > hₙ
          hₙ = hₖ₊₁
          kₙ = k+1
        end
      end
      if hₙ <= h
        hₙ = h
        kₙ = k
      end
      cache.order = kₙ
      q = integrator.dt/hₙ
    end
  end
  if q <= integrator.opts.qsteady_max && q >= integrator.opts.qsteady_min
    q = one(q)
  end
  return integrator.dt/q
end

<<<<<<< HEAD
function step_reject_controller!(integrator,alg::QNDF)
  k = integrator.cache.order
  h = integrator.dt
  integrator.cache.consfailcnt += 1
  integrator.cache.nconsteps = 0
  if integrator.cache.consfailcnt > 1
    h = h/2
  end
  zₛ = 1.2  # equivalent to intergrator.opts.gamma
=======
function step_reject_controller!(integrator, alg::QNDF)
  #append no. of consecutive failed steps
  integrator.cache.consfailcnt += 1
  integrator.dt = integrator.dt/integrator.qold
end

# this stepsize and order controller is taken from
# Implementation of an Adaptive BDF2 Formula and Comparison with the MATLAB Ode15s paper
# E. Alberdi Celaya, J. J. Anza Aguirrezabala, and P. Chatzipantelidis
function QNDF_stepsize_and_order!(cache, est, estₖ₋₁, estₖ₊₁, h, k)

  dt_optim_success = h
  dt_optim_failed = h
  zₛ = 1.2
  zᵤ = 0.1
  Fᵤ = 10

>>>>>>> 3021916e
  expo = 1/(k+1)
  z = zₛ * ((integrator.EEst)^expo)
  F = inv(z)
  if z <= 10
    hₖ = F * h
  elseif z > 10
    hₖ = 0.1 * h
  end
  hₙ = hₖ
  kₙ = k
  if k > 1
    expo = 1/k
    zₖ₋₁ = 1.3 * ((integrator.cache.EEst1)^expo)
    Fₖ₋₁ = inv(zₖ₋₁)
    if zₖ₋₁ <= 10
      hₖ₋₁ = Fₖ₋₁ * h
    elseif zₖ₋₁ > 10
      hₖ₋₁ = 0.1 * h
    end
    if hₖ₋₁ > hₖ
      hₙ = min(h,hₖ₋₁)
      kₙ = k-1
    end
  end
  integrator.dt = hₙ
  integrator.cache.order = kₙ
end


# this stepsize and order controller is taken from
# Implementation of an Adaptive BDF2 Formula and Comparison with the MATLAB Ode15s paper
# E. Alberdi Celaya, J. J. Anza Aguirrezabala, and P. Chatzipantelidis



# Extrapolation methods
mutable struct ExtrapolationController{QT} <: AbstractController
  beta1::QT
end

function reset_alg_dependent_opts!(controller::ExtrapolationController, alg1, alg2)
  if controller.beta1 == beta1_default(alg1, beta2_default(alg1))
    controller.beta1 = beta1_default(alg2, beta2_default(alg2))
  end
end

@inline function stepsize_controller!(integrator,alg::Union{ExtrapolationMidpointDeuflhard,ImplicitDeuflhardExtrapolation})
  # Dummy function
  # ExtrapolationMidpointDeuflhard's stepsize scaling is stored in the cache;
  # it is computed by  stepsize_controller_internal! (in perfom_step!) resp. stepsize_predictor!
  # (in step_accept_controller! and step_reject_controller!)
  zero(typeof(integrator.opts.qmax))
end

function stepsize_controller_internal!(integrator,alg::Union{ExtrapolationMidpointDeuflhard,ImplicitDeuflhardExtrapolation})
  # Standard step size controller
  # Compute and save the stepsize scaling based on the latest error estimate of the current order
  @unpack controller = integrator.opts

  if iszero(integrator.EEst)
    q = inv(integrator.opts.qmax)
  else
    # Update gamma and beta1
    controller.beta1 = typeof(controller.beta1)(1 // (2integrator.cache.n_curr + 1))
    integrator.opts.gamma = DiffEqBase.fastpow(typeof(integrator.opts.gamma)(1 // 4),controller.beta1)
    # Compute new stepsize scaling
    qtmp = DiffEqBase.fastpow(integrator.EEst,controller.beta1) / integrator.opts.gamma
    @fastmath q = max(inv(integrator.opts.qmax), min(inv(integrator.opts.qmin), qtmp))
  end
  integrator.cache.Q[integrator.cache.n_curr - alg.n_min + 1] = q
end

function stepsize_predictor!(integrator,alg::Union{ExtrapolationMidpointDeuflhard,ImplicitDeuflhardExtrapolation},n_new::Int)
  # Compute and save the stepsize scaling for order n_new based on the latest error estimate of the current order.
  @unpack controller = integrator.opts

  if iszero(integrator.EEst)
    q = inv(integrator.opts.qmax)
  else
    # Initialize
    @unpack t,EEst = integrator
    @unpack stage_number = integrator.cache
    tol = integrator.opts.internalnorm(integrator.opts.reltol,t) # Deuflhard's approach relies on EEstD ≈ ||relTol||
    s_curr = stage_number[integrator.cache.n_curr - alg.n_min + 1]
    s_new = stage_number[n_new - alg.n_min + 1]
    # Update gamma and beta1
    controller.beta1 = typeof(controller.beta1)(1 // (2integrator.cache.n_curr + 1))
    integrator.opts.gamma = DiffEqBase.fastpow(typeof(integrator.opts.gamma)(1 // 4),controller.beta1)
    # Compute new stepsize scaling
    qtmp = EEst * DiffEqBase.fastpow(DiffEqBase.fastpow(tol,(1.0 - s_curr / s_new)),controller.beta1) / integrator.opts.gamma
    @fastmath q = max(inv(integrator.opts.qmax),min(inv(integrator.opts.qmin),qtmp))
  end
  integrator.cache.Q[n_new - alg.n_min + 1] = q
end

function step_accept_controller!(integrator,alg::Union{ExtrapolationMidpointDeuflhard,ImplicitDeuflhardExtrapolation},q)
  # Compute new order and stepsize, return new stepsize
  @unpack n_min, n_max = alg
  @unpack n_curr, n_old, Q = integrator.cache
  s = integrator.cache.stage_number

  # Compute new order based on available quantities
  tmp = (n_min:n_curr) .- n_min .+ 1 # Index range of quantities computed so far
  dt_new = Vector{eltype(Q)}(undef,length(tmp)+1)
  dt_new[1:end-1] = integrator.dt ./ Q[tmp] # Store for the possible new stepsizes
  dtmin = timedepentdtmin(integrator)
  dt_new[1:end-1] = max.(dtmin, min.(abs(integrator.opts.dtmax), abs.(dt_new[1:end-1]))) # Safety scaling

  # n_new is the most efficient order of the last step
  work = s[tmp] ./ dt_new[1:end-1]
  n_new = argmin(work) + n_min - 1

  # Check if n_new may be increased
  if n_new == n_curr < min(n_max, n_old + 1) # cf. win_max in perfom_step! of the last step
    # Predict stepsize scaling for order (n_new + 1)
    stepsize_predictor!(integrator, alg, n_new+1) # Update cache.Q

    # Compute and scale the corresponding stepsize
    dt_new[end] = integrator.dt ./ Q[tmp[end]+1]
    dt_new[end] = max(dtmin, min(abs(integrator.opts.dtmax), abs.(dt_new[end])))

    # Check if (n_new  + 1) would have been more efficient than n_new
    if work[end] > s[tmp[end]+1] / dt_new[end]
      n_new = n_new + 1
    end
  end

  integrator.cache.n_curr = n_new
  dt_new[n_new - n_min + 1]
end

function step_reject_controller!(integrator, alg::Union{ExtrapolationMidpointDeuflhard,ImplicitDeuflhardExtrapolation})
  # Compute and save reduced stepsize dt_red of order n_old
  # Use the latest error estimate to predict dt_red if an estimate of order n_old is not available
  if integrator.cache.n_curr < integrator.cache.n_old
      stepsize_predictor!(integrator,alg,integrator.cache.n_old) # Update cache.Q
  end
  integrator.cache.n_curr = integrator.cache.n_old # Reset order for redoing the rejected step
  dt_red = integrator.dt / integrator.cache.Q[integrator.cache.n_old - integrator.alg.n_min + 1]
  dtmin = timedepentdtmin(integrator)
  dt_red = integrator.tdir*max(dtmin, min(abs(integrator.opts.dtmax), abs(dt_red))) # Safety scaling
  integrator.dt = dt_red
end

@inline function stepsize_controller!(integrator,alg::Union{ExtrapolationMidpointHairerWanner, ImplicitHairerWannerExtrapolation, ImplicitEulerExtrapolation, ImplicitEulerBarycentricExtrapolation})
  # Dummy function
  # ExtrapolationMidpointHairerWanner's stepsize scaling is stored in the cache;
  # it is computed by  stepsize_controller_internal! (in perfom_step!), step_accept_controller! or step_reject_controller!
  zero(typeof(integrator.opts.qmax))
end

function stepsize_controller_internal!(integrator,alg::Union{ExtrapolationMidpointHairerWanner, ImplicitHairerWannerExtrapolation, ImplicitEulerExtrapolation, ImplicitEulerBarycentricExtrapolation})
  # Standard step size controller
  # Compute and save the stepsize scaling based on the latest error estimate of the current order
  @unpack controller = integrator.opts

  if typeof(alg) <: Union{ImplicitEulerExtrapolation,ImplicitEulerBarycentricExtrapolation,ImplicitHairerWannerExtrapolation}
    if iszero(integrator.EEst)
      q = inv(integrator.opts.qmax)
    else
      # Update gamma and beta1
      if typeof(alg) <: ImplicitHairerWannerExtrapolation
        controller.beta1 = typeof(controller.beta1)(1 // (2integrator.cache.n_curr + 1))
      elseif typeof(alg) <: ImplicitEulerExtrapolation
        controller.beta1 = typeof(controller.beta1)(1 // (integrator.cache.n_curr))
      else
        controller.beta1 = typeof(controller.beta1)(1 // (integrator.cache.n_curr - 1))
      end
      integrator.opts.gamma = DiffEqBase.fastpow(typeof(integrator.opts.gamma)(65 // 100),controller.beta1)
      # Compute new stepsize scaling
      qtmp = DiffEqBase.fastpow(integrator.EEst,controller.beta1) / (integrator.opts.gamma)
      @fastmath q = max(inv(integrator.opts.qmax), min(inv(integrator.opts.qmin), qtmp))
    end
    integrator.cache.Q[integrator.cache.n_curr + 1] = q
  else
    if iszero(integrator.EEst)
      q = inv(integrator.opts.qmax)
    else
      # Update gamma and beta1
      controller.beta1 = typeof(controller.beta1)(1 // (2integrator.cache.n_curr + 1))
      integrator.opts.gamma = DiffEqBase.fastpow(typeof(integrator.opts.gamma)(65 // 100),controller.beta1)
      # Compute new stepsize scaling
      qtmp = DiffEqBase.fastpow(integrator.EEst,controller.beta1) / integrator.opts.gamma
      @fastmath q = max(inv(integrator.opts.qmax), min(inv(integrator.opts.qmin), qtmp))
    end
    integrator.cache.Q[integrator.cache.n_curr + 1] = q
  end
end

function step_accept_controller!(integrator,alg::Union{ExtrapolationMidpointHairerWanner, ImplicitHairerWannerExtrapolation, ImplicitEulerExtrapolation, ImplicitEulerBarycentricExtrapolation},q)
  # Compute new order and stepsize, return new stepsize
  @unpack n_min, n_max = alg
  @unpack n_curr, n_old, Q, sigma, work, dt_new = integrator.cache
  s = integrator.cache.stage_number

  # Compute new order based on available quantities
  win_min_old = min(n_old, n_curr) - 1 # cf. win_min in perfom_step! of the last step
  tmp = win_min_old:(max(n_curr, n_old) + 1) # Index range for the new order
  #@show size(dt_new)
  fill!(dt_new, zero(eltype(dt_new)))
  @.. Q = integrator.dt/Q
  copyto!(dt_new,win_min_old,Q,win_min_old,(max(n_curr, n_old) + 1) - win_min_old + 1)
  @.. Q = integrator.dt/Q
  dtmin = timedepentdtmin(integrator)
  fill!(work,zero(eltype(work))) # work[n] is the work for order (n-1)
  for i in tmp
    work[i] = s[i]/dt_new[i]
  end
  # Order selection
  n_new = n_old
  if n_curr == n_min # Enforce n_min + 1 ≦ n_new
    n_new = n_min + 1
  else
    if n_curr <= n_old
      if work[n_curr-1] < sigma * work[n_curr]
        n_new = max(n_curr-1,n_old-1,n_min+1) # Enforce n_min + 1≦ n_new
      elseif work[n_curr] < sigma * work[n_curr-1]
        n_new = min(n_curr+1,n_max-1) # Enforce n_new ≦ n_max - 1
      else
        n_new = n_curr # n_min + 1 ≦ n_curr
      end
    else
      if work[n_old] < sigma *  work[n_old+1]
        n_new = max(n_old-1,n_min+1)  # Enforce n_min + 1 ≦ n_new
      end
      if work[n_curr+1] <  sigma * work[n_new+1]
        n_new = min(n_new+1,n_max-1) # Enforce n_new ≦ n_max - 1
      end
    end
  end
  integrator.cache.n_curr = n_new

  # Stepsize selection
  if n_new == n_curr + 1
    # Compute the new stepsize of order n_new based on the optimal stepsize of order n_curr
    dt_new[n_new+1] = s[n_curr + 2]/s[n_curr + 1 ] * dt_new[n_curr+1]
    dt_new[n_new+1] = max(dtmin, min(abs(integrator.opts.dtmax), abs(dt_new[n_new+1])))
  end
  dt_new[n_new + 1]
end

function step_reject_controller!(integrator, alg::Union{ExtrapolationMidpointHairerWanner, ImplicitHairerWannerExtrapolation, ImplicitEulerExtrapolation, ImplicitEulerBarycentricExtrapolation})
  # Compute and save order and stepsize for redoing the current step
  @unpack n_old, n_curr, Q = integrator.cache

  # Order selection
  n_red = n_old
  if n_curr == n_old - 1
    n_red = max(alg.n_min+1,n_old-1) # Enforce n_min + 1 ≦ n_red
  end
  integrator.cache.n_curr = n_red

  # Stepsize selection
  dt_red = integrator.dt / Q[n_red + 1]
  dtmin = timedepentdtmin(integrator)
  dt_red = integrator.tdir*max(dtmin, min(abs(integrator.opts.dtmax), abs(dt_red))) # Safety scaling
  integrator.dt = dt_red
end<|MERGE_RESOLUTION|>--- conflicted
+++ resolved
@@ -429,32 +429,9 @@
 
 
 # QNBDF
-function stepsize_controller!(integrator, alg::QNDF)
-  #=if iszero(integrator.EEst)
-    q = inv(integrator.opts.qmax)
-  else
-    EEst1 = integrator.cache.EEst1
-    EEst2 = integrator.cache.EEst2
-    if integrator.cache.nconsteps < integrator.cache.order + 2
-      q = one(integrator.qold) #quasi-contsant steps
-    else
-      dtnew = QNDF_stepsize_and_order!(integrator.cache, integrator.EEst, EEst1, EEst2, integrator.dt, integrator.cache.order, integrator.opts.gamma)
-      #if(integrator.dt != dtnew || prev_order != integrator.cache.order)
-      #  integrator.cache.nconsteps = 1
-      #end
-      q = integrator.dt/dtnew
-      #integrator.qold = q
-    end
-  end=#
-  #q = one(integrator.qold)
-  #q
-end
-
-<<<<<<< HEAD
+stepsize_controller!(integrator, alg::QNDF) = nothing
+
 function step_accept_controller!(integrator,alg::QNDF{max_order},q) where max_order
-=======
-function step_accept_controller!(integrator, alg::QNDF, q)
->>>>>>> 3021916e
   #step is accepted, reset count of consecutive failed steps
   integrator.cache.consfailcnt = 0
   integrator.cache.nconsteps += 1
@@ -533,7 +510,6 @@
   return integrator.dt/q
 end
 
-<<<<<<< HEAD
 function step_reject_controller!(integrator,alg::QNDF)
   k = integrator.cache.order
   h = integrator.dt
@@ -543,25 +519,6 @@
     h = h/2
   end
   zₛ = 1.2  # equivalent to intergrator.opts.gamma
-=======
-function step_reject_controller!(integrator, alg::QNDF)
-  #append no. of consecutive failed steps
-  integrator.cache.consfailcnt += 1
-  integrator.dt = integrator.dt/integrator.qold
-end
-
-# this stepsize and order controller is taken from
-# Implementation of an Adaptive BDF2 Formula and Comparison with the MATLAB Ode15s paper
-# E. Alberdi Celaya, J. J. Anza Aguirrezabala, and P. Chatzipantelidis
-function QNDF_stepsize_and_order!(cache, est, estₖ₋₁, estₖ₊₁, h, k)
-
-  dt_optim_success = h
-  dt_optim_failed = h
-  zₛ = 1.2
-  zᵤ = 0.1
-  Fᵤ = 10
-
->>>>>>> 3021916e
   expo = 1/(k+1)
   z = zₛ * ((integrator.EEst)^expo)
   F = inv(z)
