abstract type OrdinaryDiffEqAlgorithm <: AbstractODEAlgorithm end
abstract type OrdinaryDiffEqAdaptiveAlgorithm <: OrdinaryDiffEqAlgorithm end
abstract type OrdinaryDiffEqVariableOrderAlgorithm <: OrdinaryDiffEqAdaptiveAlgorithm end
abstract type OrdinaryDiffEqCompositeAlgorithm <: OrdinaryDiffEqAlgorithm end

abstract type OrdinaryDiffEqAdaptiveImplicitAlgorithm{CS,AD} <: OrdinaryDiffEqAdaptiveAlgorithm end
abstract type OrdinaryDiffEqNewtonAdaptiveAlgorithm{CS,AD,Controller} <: OrdinaryDiffEqAdaptiveImplicitAlgorithm{CS,AD} end
abstract type OrdinaryDiffEqRosenbrockAdaptiveAlgorithm{CS,AD} <: OrdinaryDiffEqAdaptiveImplicitAlgorithm{CS,AD} end

abstract type OrdinaryDiffEqImplicitAlgorithm{CS,AD} <: OrdinaryDiffEqAlgorithm end
abstract type OrdinaryDiffEqNewtonAlgorithm{CS,AD} <:  OrdinaryDiffEqImplicitAlgorithm{CS,AD} end
abstract type OrdinaryDiffEqRosenbrockAlgorithm{CS,AD} <:  OrdinaryDiffEqImplicitAlgorithm{CS,AD} end

abstract type OrdinaryDiffEqExponentialAlgorithm <: OrdinaryDiffEqAlgorithm end
abstract type OrdinaryDiffEqAdaptiveExponentialAlgorithm <: OrdinaryDiffEqAdaptiveAlgorithm end

abstract type OrdinaryDiffEqAdamsVarOrderVarStepAlgorithm <: OrdinaryDiffEqAdaptiveAlgorithm end

struct FunctionMap{scale_by_time} <: OrdinaryDiffEqAlgorithm end
Base.@pure function Discrete(;apply_map=false,scale_by_time=false)
    warn("Discrete is deprecated. Use FunctionMap instead.")
    FunctionMap{scale_by_time}()
end
Base.@pure FunctionMap(;scale_by_time=false) = FunctionMap{scale_by_time}()

###############################################################################

# RK methods

@with_kw struct ExplicitRK{TabType} <: OrdinaryDiffEqAdaptiveAlgorithm
  tableau::TabType=ODE_DEFAULT_TABLEAU
end

@inline trivial_limiter!(u, f, t) = nothing

struct Euler <: OrdinaryDiffEqAlgorithm end
struct Heun <: OrdinaryDiffEqAdaptiveAlgorithm end
struct Ralston <: OrdinaryDiffEqAdaptiveAlgorithm end
struct Midpoint <: OrdinaryDiffEqAdaptiveAlgorithm end
struct RK4 <: OrdinaryDiffEqAdaptiveAlgorithm end
struct OwrenZen3 <: OrdinaryDiffEqAdaptiveAlgorithm end
struct OwrenZen4 <: OrdinaryDiffEqAdaptiveAlgorithm end
struct OwrenZen5 <: OrdinaryDiffEqAdaptiveAlgorithm end
struct CarpenterKennedy2N54 <: OrdinaryDiffEqAlgorithm end
struct SSPRK22{StageLimiter,StepLimiter} <: OrdinaryDiffEqAlgorithm
  stage_limiter!::StageLimiter
  step_limiter!::StepLimiter
end
SSPRK22(stage_limiter! = trivial_limiter!) = SSPRK22(stage_limiter!, trivial_limiter!)
struct SSPRK33{StageLimiter,StepLimiter} <: OrdinaryDiffEqAlgorithm
  stage_limiter!::StageLimiter
  step_limiter!::StepLimiter
end
SSPRK33(stage_limiter! = trivial_limiter!) = SSPRK33(stage_limiter!, trivial_limiter!)
struct SSPRK53{StageLimiter,StepLimiter} <: OrdinaryDiffEqAlgorithm
  stage_limiter!::StageLimiter
  step_limiter!::StepLimiter
end
SSPRK53(stage_limiter! = trivial_limiter!) = SSPRK53(stage_limiter!, trivial_limiter!)
struct SSPRK63{StageLimiter,StepLimiter} <: OrdinaryDiffEqAlgorithm
  stage_limiter!::StageLimiter
  step_limiter!::StepLimiter
end
SSPRK63(stage_limiter! = trivial_limiter!) = SSPRK63(stage_limiter!, trivial_limiter!)
struct SSPRK73{StageLimiter,StepLimiter} <: OrdinaryDiffEqAlgorithm
  stage_limiter!::StageLimiter
  step_limiter!::StepLimiter
end
SSPRK73(stage_limiter! = trivial_limiter!) = SSPRK73(stage_limiter!, trivial_limiter!)
struct SSPRK83{StageLimiter,StepLimiter} <: OrdinaryDiffEqAlgorithm
  stage_limiter!::StageLimiter
  step_limiter!::StepLimiter
end
SSPRK83(stage_limiter! = trivial_limiter!) = SSPRK83(stage_limiter!, trivial_limiter!)
struct SSPRK432{StageLimiter,StepLimiter} <: OrdinaryDiffEqAdaptiveAlgorithm
  stage_limiter!::StageLimiter
  step_limiter!::StepLimiter
end
SSPRK432(stage_limiter! = trivial_limiter!) = SSPRK432(stage_limiter!, trivial_limiter!)
struct SSPRK932{StageLimiter,StepLimiter} <: OrdinaryDiffEqAdaptiveAlgorithm
  stage_limiter!::StageLimiter
  step_limiter!::StepLimiter
end
SSPRK932(stage_limiter! = trivial_limiter!) = SSPRK932(stage_limiter!, trivial_limiter!)
struct SSPRK54{StageLimiter,StepLimiter} <: OrdinaryDiffEqAlgorithm
  stage_limiter!::StageLimiter
  step_limiter!::StepLimiter
end
SSPRK54(stage_limiter! = trivial_limiter!) = SSPRK54(stage_limiter!, trivial_limiter!)
struct SSPRK104{StageLimiter,StepLimiter} <: OrdinaryDiffEqAlgorithm
  stage_limiter!::StageLimiter
  step_limiter!::StepLimiter
end
SSPRK104(stage_limiter! = trivial_limiter!) = SSPRK104(stage_limiter!, trivial_limiter!)
struct BS3 <: OrdinaryDiffEqAdaptiveAlgorithm end
struct BS5 <: OrdinaryDiffEqAdaptiveAlgorithm end
struct DP5 <: OrdinaryDiffEqAdaptiveAlgorithm end
struct DP5Threaded <: OrdinaryDiffEqAdaptiveAlgorithm end
struct Tsit5 <: OrdinaryDiffEqAdaptiveAlgorithm end
struct DP8 <: OrdinaryDiffEqAdaptiveAlgorithm end
struct Vern6 <: OrdinaryDiffEqAdaptiveAlgorithm end
struct Vern7 <: OrdinaryDiffEqAdaptiveAlgorithm end
struct Vern8 <: OrdinaryDiffEqAdaptiveAlgorithm end
struct TanYam7 <: OrdinaryDiffEqAdaptiveAlgorithm end
struct TsitPap8 <: OrdinaryDiffEqAdaptiveAlgorithm end
struct Vern9 <: OrdinaryDiffEqAdaptiveAlgorithm end
struct Feagin10 <: OrdinaryDiffEqAdaptiveAlgorithm end
struct Feagin12 <: OrdinaryDiffEqAdaptiveAlgorithm end
struct Feagin14 <: OrdinaryDiffEqAdaptiveAlgorithm end

################################################################################

# Symplectic methods

struct SymplecticEuler <: OrdinaryDiffEqAlgorithm end
struct VelocityVerlet <: OrdinaryDiffEqAlgorithm end
struct VerletLeapfrog <: OrdinaryDiffEqAlgorithm end
struct PseudoVerletLeapfrog <: OrdinaryDiffEqAlgorithm end
struct McAte2 <: OrdinaryDiffEqAlgorithm end
struct Ruth3 <: OrdinaryDiffEqAlgorithm end
struct McAte3 <: OrdinaryDiffEqAlgorithm end
struct CandyRoz4 <: OrdinaryDiffEqAlgorithm end
struct McAte4 <: OrdinaryDiffEqAlgorithm end
struct CalvoSanz4 <: OrdinaryDiffEqAlgorithm end
struct McAte42 <: OrdinaryDiffEqAlgorithm end
struct McAte5 <: OrdinaryDiffEqAlgorithm end
struct Yoshida6 <: OrdinaryDiffEqAlgorithm end
struct KahanLi6 <: OrdinaryDiffEqAlgorithm end
struct McAte8 <: OrdinaryDiffEqAlgorithm end
struct KahanLi8 <: OrdinaryDiffEqAlgorithm end
struct SofSpa10 <: OrdinaryDiffEqAlgorithm end

# Nyström methods

struct IRKN3 <: OrdinaryDiffEqAlgorithm end
struct Nystrom4 <: OrdinaryDiffEqAlgorithm end
struct Nystrom4VelocityIndependent <: OrdinaryDiffEqAlgorithm end
struct IRKN4 <: OrdinaryDiffEqAlgorithm end
struct Nystrom5VelocityIndependent <: OrdinaryDiffEqAlgorithm end
struct DPRKN6 <: OrdinaryDiffEqAdaptiveAlgorithm end
struct DPRKN8 <: OrdinaryDiffEqAdaptiveAlgorithm end
struct DPRKN12 <: OrdinaryDiffEqAdaptiveAlgorithm end
struct ERKN4 <: OrdinaryDiffEqAdaptiveAlgorithm end
struct ERKN5 <: OrdinaryDiffEqAdaptiveAlgorithm end

################################################################################

# Adams Bashforth and Adams moulton methods

struct AB3 <: OrdinaryDiffEqAlgorithm end
struct AB4 <: OrdinaryDiffEqAlgorithm end
struct AB5 <: OrdinaryDiffEqAlgorithm end
struct ABM32 <: OrdinaryDiffEqAlgorithm end
struct ABM43 <: OrdinaryDiffEqAlgorithm end
struct ABM54 <: OrdinaryDiffEqAlgorithm end


# Variable Step Size Adams methods

struct VCAB3 <: OrdinaryDiffEqAdaptiveAlgorithm end
struct VCAB4 <: OrdinaryDiffEqAdaptiveAlgorithm end
struct VCAB5 <: OrdinaryDiffEqAdaptiveAlgorithm end
struct VCABM3 <: OrdinaryDiffEqAdaptiveAlgorithm end
struct VCABM4 <: OrdinaryDiffEqAdaptiveAlgorithm end
struct VCABM5 <: OrdinaryDiffEqAdaptiveAlgorithm end

# Variable Order and Variable Step Size Adams methods

struct VCABM <: OrdinaryDiffEqAdamsVarOrderVarStepAlgorithm end

# IMEX Multistep methods

struct ABCN2{CS,AD,F,FDT,K,T,T2} <: OrdinaryDiffEqImplicitAlgorithm{CS,AD}
  linsolve::F
  diff_type::FDT
  κ::K
  tol::T
  extrapolant::Symbol
  min_newton_iter::Int
  max_newton_iter::Int
  new_jac_conv_bound::T2
end
Base.@pure ABCN2(;chunk_size=0,autodiff=true,diff_type=Val{:central},
                      linsolve=DEFAULT_LINSOLVE,κ=nothing,tol=nothing,
                      extrapolant=:linear,min_newton_iter=1,
                      max_newton_iter=7,new_jac_conv_bound = 1e-3) =
                      ABCN2{chunk_size,autodiff,typeof(linsolve),typeof(diff_type),
                      typeof(κ),typeof(tol),typeof(new_jac_conv_bound)}(
                      linsolve,diff_type,κ,tol,extrapolant,min_newton_iter,
                      max_newton_iter,new_jac_conv_bound)

<<<<<<< HEAD
# Adams/BDF methods in Nordsieck forms
=======
struct CNLF2{CS,AD,F,FDT,K,T,T2} <: OrdinaryDiffEqImplicitAlgorithm{CS,AD}
  linsolve::F
  diff_type::FDT
  κ::K
  tol::T
  extrapolant::Symbol
  min_newton_iter::Int
  max_newton_iter::Int
  new_jac_conv_bound::T2
end
Base.@pure CNLF2(;chunk_size=0,autodiff=true,diff_type=Val{:central},
                      linsolve=DEFAULT_LINSOLVE,κ=nothing,tol=nothing,
                      extrapolant=:linear,min_newton_iter=1,
                      max_newton_iter=7,new_jac_conv_bound = 1e-3) =
                      CNLF2{chunk_size,autodiff,typeof(linsolve),typeof(diff_type),
                      typeof(κ),typeof(tol),typeof(new_jac_conv_bound)}(
                      linsolve,diff_type,κ,tol,extrapolant,min_newton_iter,
                      max_newton_iter,new_jac_conv_bound)

# Adams methods in Nordsieck forms
>>>>>>> 62a1e5d6

struct AN5   <: OrdinaryDiffEqAdaptiveAlgorithm end
struct JVODE <: OrdinaryDiffEqVariableOrderAlgorithm
  algorithm::Symbol
end
Base.@pure JVODE(;algorithm=:Adams) = JVODE(algorithm)

################################################################################

# Generic implicit methods

struct GenericImplicitEuler{F} <: OrdinaryDiffEqAdaptiveAlgorithm
  nlsolve::F
  extrapolant::Symbol
end
Base.@pure GenericImplicitEuler(;
            nlsolve=NLSOLVEJL_SETUP(),extrapolant=:linear) =
            GenericImplicitEuler{typeof(nlsolve)}(nlsolve,extrapolant)

struct GenericTrapezoid{F} <: OrdinaryDiffEqAdaptiveAlgorithm
  nlsolve::F
  extrapolant::Symbol
end
Base.@pure GenericTrapezoid(;
            nlsolve=NLSOLVEJL_SETUP(),extrapolant=:linear) =
            GenericTrapezoid{typeof(nlsolve)}(nlsolve,extrapolant)

################################################################################

# Linear Methods

struct LinearImplicitEuler{F} <: OrdinaryDiffEqAdaptiveAlgorithm
  linsolve::F
end
Base.@pure LinearImplicitEuler(;linsolve=DEFAULT_LINSOLVE) = LinearImplicitEuler{typeof(linsolve)}(linsolve)

struct MidpointSplitting <: OrdinaryDiffEqAlgorithm end

################################################################################

# SDIRK Methods

struct ImplicitEuler{CS,AD,F,FDT,K,T,T2,Controller} <: OrdinaryDiffEqNewtonAdaptiveAlgorithm{CS,AD,Controller}
  linsolve::F
  diff_type::FDT
  κ::K
  tol::T
  extrapolant::Symbol
  min_newton_iter::Int
  max_newton_iter::Int
  new_jac_conv_bound::T2
end
Base.@pure ImplicitEuler(;chunk_size=0,autodiff=true,diff_type=Val{:central},
                          linsolve=DEFAULT_LINSOLVE,κ=nothing,tol=nothing,
                          extrapolant=:constant,min_newton_iter=1,
                          max_newton_iter=7,new_jac_conv_bound = 1e-3,
                          controller = :Predictive) =
                          ImplicitEuler{chunk_size,autodiff,typeof(linsolve),typeof(diff_type),
                          typeof(κ),typeof(tol),typeof(new_jac_conv_bound),controller}(
                          linsolve,diff_type,κ,tol,extrapolant,min_newton_iter,
                          max_newton_iter,new_jac_conv_bound)

struct ImplicitMidpoint{CS,AD,F,FDT,K,T,T2} <: OrdinaryDiffEqNewtonAlgorithm{CS,AD}
  linsolve::F
  diff_type::FDT
  κ::K
  tol::T
  extrapolant::Symbol
  min_newton_iter::Int
  max_newton_iter::Int
  new_jac_conv_bound::T2
end
Base.@pure ImplicitMidpoint(;chunk_size=0,autodiff=true,diff_type=Val{:central},
                      linsolve=DEFAULT_LINSOLVE,κ=nothing,tol=nothing,
                      extrapolant=:constant,min_newton_iter=1,
                      max_newton_iter=7,new_jac_conv_bound = 1e-3) =
                      ImplicitMidpoint{chunk_size,autodiff,typeof(linsolve),typeof(diff_type),
                      typeof(κ),typeof(tol),typeof(new_jac_conv_bound)}(
                      linsolve,diff_type,κ,tol,extrapolant,min_newton_iter,
                      max_newton_iter,new_jac_conv_bound)

struct Trapezoid{CS,AD,F,FDT,K,T,T2,Controller} <: OrdinaryDiffEqNewtonAdaptiveAlgorithm{CS,AD,Controller}
  linsolve::F
  diff_type::FDT
  κ::K
  tol::T
  extrapolant::Symbol
  min_newton_iter::Int
  max_newton_iter::Int
  new_jac_conv_bound::T2
end
Base.@pure Trapezoid(;chunk_size=0,autodiff=true,diff_type=Val{:central},
                      linsolve=DEFAULT_LINSOLVE,κ=nothing,tol=nothing,
                      extrapolant=:linear,min_newton_iter=1,
                      max_newton_iter=7,new_jac_conv_bound = 1e-3,
                      controller = :PI) =
                      Trapezoid{chunk_size,autodiff,typeof(linsolve),typeof(diff_type),
                      typeof(κ),typeof(tol),typeof(new_jac_conv_bound),controller}(
                      linsolve,diff_type,κ,tol,extrapolant,min_newton_iter,
                      max_newton_iter,new_jac_conv_bound)

struct TRBDF2{CS,AD,F,FDT,K,T,T2,Controller} <: OrdinaryDiffEqNewtonAdaptiveAlgorithm{CS,AD,Controller}
  linsolve::F
  diff_type::FDT
  κ::K
  tol::T
  smooth_est::Bool
  extrapolant::Symbol
  min_newton_iter::Int
  max_newton_iter::Int
  new_jac_conv_bound::T2
end
Base.@pure TRBDF2(;chunk_size=0,autodiff=true,diff_type=Val{:central},
                 linsolve=DEFAULT_LINSOLVE,κ=nothing,tol=nothing,
                 smooth_est=true,extrapolant=:linear,min_newton_iter=1,
                 max_newton_iter=7,new_jac_conv_bound = 1e-3,
                 controller = :Predictive) =
TRBDF2{chunk_size,autodiff,typeof(linsolve),typeof(diff_type),
      typeof(κ),typeof(tol),typeof(new_jac_conv_bound),controller}(
      linsolve,diff_type,κ,tol,smooth_est,extrapolant,min_newton_iter,
      max_newton_iter,new_jac_conv_bound)

struct SDIRK2{CS,AD,F,FDT,K,T,T2,Controller} <: OrdinaryDiffEqNewtonAdaptiveAlgorithm{CS,AD,Controller}
  linsolve::F
  diff_type::FDT
  κ::K
  tol::T
  smooth_est::Bool
  extrapolant::Symbol
  min_newton_iter::Int
  max_newton_iter::Int
  new_jac_conv_bound::T2
end
Base.@pure SDIRK2(;chunk_size=0,autodiff=true,diff_type=Val{:central},
                   linsolve=DEFAULT_LINSOLVE,κ=nothing,tol=nothing,
                   smooth_est=true,extrapolant=:linear,min_newton_iter=1,
                   max_newton_iter=7,new_jac_conv_bound = 1e-3,
                   controller = :Predictive) =
 SDIRK2{chunk_size,autodiff,typeof(linsolve),typeof(diff_type),
        typeof(κ),typeof(tol),typeof(new_jac_conv_bound),controller}(
        linsolve,diff_type,κ,tol,smooth_est,extrapolant,min_newton_iter,
        max_newton_iter,new_jac_conv_bound)

struct SSPSDIRK2{CS,AD,F,FDT,K,T,T2,Controller} <: OrdinaryDiffEqNewtonAlgorithm{CS,AD} # Not adaptive
  linsolve::F
  diff_type::FDT
  κ::K
  tol::T
  smooth_est::Bool
  extrapolant::Symbol
  min_newton_iter::Int
  max_newton_iter::Int
  new_jac_conv_bound::T2
end
Base.@pure SSPSDIRK2(;chunk_size=0,autodiff=true,diff_type=Val{:central},
                   linsolve=DEFAULT_LINSOLVE,κ=nothing,tol=nothing,
                   smooth_est=true,extrapolant=:constant,min_newton_iter=1,
                   max_newton_iter=7,new_jac_conv_bound = 1e-3,
                   controller = :Predictive) =
 SSPSDIRK2{chunk_size,autodiff,typeof(linsolve),typeof(diff_type),
        typeof(κ),typeof(tol),typeof(new_jac_conv_bound),controller}(
        linsolve,diff_type,κ,tol,smooth_est,extrapolant,min_newton_iter,
        max_newton_iter,new_jac_conv_bound)

struct Kvaerno3{CS,AD,F,FDT,K,T,T2,Controller} <: OrdinaryDiffEqNewtonAdaptiveAlgorithm{CS,AD,Controller}
  linsolve::F
  diff_type::FDT
  κ::K
  tol::T
  smooth_est::Bool
  extrapolant::Symbol
  min_newton_iter::Int
  max_newton_iter::Int
  new_jac_conv_bound::T2
end
Base.@pure Kvaerno3(;chunk_size=0,autodiff=true,diff_type=Val{:central},
                   linsolve=DEFAULT_LINSOLVE,κ=nothing,tol=nothing,
                   smooth_est=true,extrapolant=:linear,min_newton_iter=1,
                   max_newton_iter=7,new_jac_conv_bound = 1e-3,
                   controller = :Predictive) =
 Kvaerno3{chunk_size,autodiff,typeof(linsolve),typeof(diff_type),
        typeof(κ),typeof(tol),typeof(new_jac_conv_bound),controller}(
        linsolve,diff_type,κ,tol,smooth_est,extrapolant,min_newton_iter,
        max_newton_iter,new_jac_conv_bound)

struct KenCarp3{CS,AD,F,FDT,K,T,T2,Controller} <: OrdinaryDiffEqNewtonAdaptiveAlgorithm{CS,AD,Controller}
  linsolve::F
  diff_type::FDT
  κ::K
  tol::T
  smooth_est::Bool
  extrapolant::Symbol
  min_newton_iter::Int
  max_newton_iter::Int
  new_jac_conv_bound::T2
end
Base.@pure KenCarp3(;chunk_size=0,autodiff=true,diff_type=Val{:central},
                   linsolve=DEFAULT_LINSOLVE,κ=nothing,tol=nothing,
                   smooth_est=true,extrapolant=:linear,min_newton_iter=1,
                   max_newton_iter=7,new_jac_conv_bound = 1e-3,
                   controller = :Predictive) =
 KenCarp3{chunk_size,autodiff,typeof(linsolve),typeof(diff_type),
        typeof(κ),typeof(tol),typeof(new_jac_conv_bound),controller}(
        linsolve,diff_type,κ,tol,smooth_est,extrapolant,min_newton_iter,
        max_newton_iter,new_jac_conv_bound)


struct Cash4{CS,AD,F,FDT,K,T,T2,Controller} <: OrdinaryDiffEqNewtonAdaptiveAlgorithm{CS,AD,Controller}
  linsolve::F
  diff_type::FDT
  κ::K
  tol::T
  smooth_est::Bool
  extrapolant::Symbol
  min_newton_iter::Int
  max_newton_iter::Int
  new_jac_conv_bound::T2
  embedding::Int
end
Base.@pure Cash4(;chunk_size=0,autodiff=true,diff_type=Val{:central},
                   linsolve=DEFAULT_LINSOLVE,κ=nothing,tol=nothing,
                   smooth_est=true,extrapolant=:linear,min_newton_iter=1,
                   max_newton_iter=7,new_jac_conv_bound = 1e-3,
                   controller = :Predictive,embedding=3) =
 Cash4{chunk_size,autodiff,typeof(linsolve),typeof(diff_type),
        typeof(κ),typeof(tol),typeof(new_jac_conv_bound),controller}(
        linsolve,diff_type,κ,tol,smooth_est,extrapolant,min_newton_iter,
        max_newton_iter,new_jac_conv_bound,embedding)

struct Hairer4{CS,AD,F,FDT,K,T,T2,Controller} <: OrdinaryDiffEqNewtonAdaptiveAlgorithm{CS,AD,Controller}
  linsolve::F
  diff_type::FDT
  κ::K
  tol::T
  smooth_est::Bool
  extrapolant::Symbol
  min_newton_iter::Int
  max_newton_iter::Int
  new_jac_conv_bound::T2
end
Base.@pure Hairer4(;chunk_size=0,autodiff=true,diff_type=Val{:central},
                   linsolve=DEFAULT_LINSOLVE,κ=nothing,tol=nothing,
                   smooth_est=true,extrapolant=:linear,min_newton_iter=1,
                   max_newton_iter=7,new_jac_conv_bound = 1e-3,
                   controller = :Predictive) =
 Hairer4{chunk_size,autodiff,typeof(linsolve),typeof(diff_type),
        typeof(κ),typeof(tol),typeof(new_jac_conv_bound),controller}(
        linsolve,diff_type,κ,tol,smooth_est,extrapolant,min_newton_iter,
        max_newton_iter,new_jac_conv_bound)

struct Hairer42{CS,AD,F,FDT,K,T,T2,Controller} <: OrdinaryDiffEqNewtonAdaptiveAlgorithm{CS,AD,Controller}
  linsolve::F
  diff_type::FDT
  κ::K
  tol::T
  smooth_est::Bool
  extrapolant::Symbol
  min_newton_iter::Int
  max_newton_iter::Int
  new_jac_conv_bound::T2
end
Base.@pure Hairer42(;chunk_size=0,autodiff=true,diff_type=Val{:central},
                   linsolve=DEFAULT_LINSOLVE,κ=nothing,tol=nothing,
                   smooth_est=true,extrapolant=:linear,min_newton_iter=1,
                   max_newton_iter=7,new_jac_conv_bound = 1e-3,
                   controller = :Predictive) =
 Hairer42{chunk_size,autodiff,typeof(linsolve),typeof(diff_type),
        typeof(κ),typeof(tol),typeof(new_jac_conv_bound),controller}(
        linsolve,diff_type,κ,tol,smooth_est,extrapolant,min_newton_iter,
        max_newton_iter,new_jac_conv_bound)

struct Kvaerno4{CS,AD,F,FDT,K,T,T2,Controller} <: OrdinaryDiffEqNewtonAdaptiveAlgorithm{CS,AD,Controller}
  linsolve::F
  diff_type::FDT
  κ::K
  tol::T
  smooth_est::Bool
  extrapolant::Symbol
  min_newton_iter::Int
  max_newton_iter::Int
  new_jac_conv_bound::T2
end
Base.@pure Kvaerno4(;chunk_size=0,autodiff=true,diff_type=Val{:central},
                   linsolve=DEFAULT_LINSOLVE,κ=nothing,tol=nothing,
                   smooth_est=true,extrapolant=:linear,min_newton_iter=1,
                   max_newton_iter=7,new_jac_conv_bound = 1e-3,
                   controller = :Predictive) =
 Kvaerno4{chunk_size,autodiff,typeof(linsolve),typeof(diff_type),
        typeof(κ),typeof(tol),typeof(new_jac_conv_bound),controller}(
        linsolve,diff_type,κ,tol,smooth_est,extrapolant,min_newton_iter,
        max_newton_iter,new_jac_conv_bound)

struct Kvaerno5{CS,AD,F,FDT,K,T,T2,Controller} <: OrdinaryDiffEqNewtonAdaptiveAlgorithm{CS,AD,Controller}
  linsolve::F
  diff_type::FDT
  κ::K
  tol::T
  smooth_est::Bool
  extrapolant::Symbol
  min_newton_iter::Int
  max_newton_iter::Int
  new_jac_conv_bound::T2
end
Base.@pure Kvaerno5(;chunk_size=0,autodiff=true,diff_type=Val{:central},
                   linsolve=DEFAULT_LINSOLVE,κ=nothing,tol=nothing,
                   smooth_est=true,extrapolant=:linear,min_newton_iter=1,
                   max_newton_iter=7,new_jac_conv_bound = 1e-3,
                   controller = :Predictive) =
 Kvaerno5{chunk_size,autodiff,typeof(linsolve),typeof(diff_type),
        typeof(κ),typeof(tol),typeof(new_jac_conv_bound),controller}(
        linsolve,diff_type,κ,tol,smooth_est,extrapolant,min_newton_iter,
        max_newton_iter,new_jac_conv_bound)

struct KenCarp4{CS,AD,F,FDT,K,T,T2,Controller} <: OrdinaryDiffEqNewtonAdaptiveAlgorithm{CS,AD,Controller}
  linsolve::F
  diff_type::FDT
  κ::K
  tol::T
  smooth_est::Bool
  extrapolant::Symbol
  min_newton_iter::Int
  max_newton_iter::Int
  new_jac_conv_bound::T2
end
Base.@pure KenCarp4(;chunk_size=0,autodiff=true,diff_type=Val{:central},
                   linsolve=DEFAULT_LINSOLVE,κ=nothing,tol=nothing,
                   smooth_est=true,extrapolant=:linear,min_newton_iter=1,
                   max_newton_iter=7,new_jac_conv_bound = 1e-3,
                   controller = :Predictive) =
 KenCarp4{chunk_size,autodiff,typeof(linsolve),typeof(diff_type),
        typeof(κ),typeof(tol),typeof(new_jac_conv_bound),controller}(
        linsolve,diff_type,κ,tol,smooth_est,extrapolant,min_newton_iter,
        max_newton_iter,new_jac_conv_bound)

struct KenCarp5{CS,AD,F,FDT,K,T,T2,Controller} <: OrdinaryDiffEqNewtonAdaptiveAlgorithm{CS,AD,Controller}
  linsolve::F
  diff_type::FDT
  κ::K
  tol::T
  smooth_est::Bool
  extrapolant::Symbol
  min_newton_iter::Int
  max_newton_iter::Int
  new_jac_conv_bound::T2
end
Base.@pure KenCarp5(;chunk_size=0,autodiff=true,diff_type=Val{:central},
                   linsolve=DEFAULT_LINSOLVE,κ=nothing,tol=nothing,
                   smooth_est=true,extrapolant=:linear,min_newton_iter=1,
                   max_newton_iter=7,new_jac_conv_bound = 1e-3,
                   controller = :Predictive) =
 KenCarp5{chunk_size,autodiff,typeof(linsolve),typeof(diff_type),
        typeof(κ),typeof(tol),typeof(new_jac_conv_bound),controller}(
        linsolve,diff_type,κ,tol,smooth_est,extrapolant,min_newton_iter,
        max_newton_iter,new_jac_conv_bound)

################################################################################

# Rosenbrock Methods

struct Rosenbrock23{CS,AD,F,FDT} <: OrdinaryDiffEqRosenbrockAdaptiveAlgorithm{CS,AD}
  linsolve::F
  diff_type::FDT
end
Base.@pure Rosenbrock23(;chunk_size=0,autodiff=true,diff_type=Val{:central},linsolve=DEFAULT_LINSOLVE) = Rosenbrock23{chunk_size,autodiff,typeof(linsolve),typeof(diff_type)}(linsolve,diff_type)

struct Rosenbrock32{CS,AD,F,FDT} <: OrdinaryDiffEqRosenbrockAdaptiveAlgorithm{CS,AD}
  linsolve::F
  diff_type::FDT
end
Base.@pure Rosenbrock32(;chunk_size=0,autodiff=true,diff_type=Val{:central},linsolve=DEFAULT_LINSOLVE) = Rosenbrock32{chunk_size,autodiff,typeof(linsolve),typeof(diff_type)}(linsolve,diff_type)

struct ROS3P{CS,AD,F,FDT} <: OrdinaryDiffEqRosenbrockAdaptiveAlgorithm{CS,AD}
  linsolve::F
  diff_type::FDT
end
Base.@pure ROS3P(;chunk_size=0,autodiff=true,diff_type=Val{:central},linsolve=DEFAULT_LINSOLVE) = ROS3P{chunk_size,autodiff,typeof(linsolve),typeof(diff_type)}(linsolve,diff_type)

struct Rodas3{CS,AD,F,FDT} <: OrdinaryDiffEqRosenbrockAdaptiveAlgorithm{CS,AD}
  linsolve::F
  diff_type::FDT
end
Base.@pure Rodas3(;chunk_size=0,autodiff=true,diff_type=Val{:central},linsolve=DEFAULT_LINSOLVE) = Rodas3{chunk_size,autodiff,typeof(linsolve),typeof(diff_type)}(linsolve,diff_type)

struct RosShamp4{CS,AD,F,FDT} <: OrdinaryDiffEqRosenbrockAdaptiveAlgorithm{CS,AD}
  linsolve::F
  diff_type::FDT
end
Base.@pure RosShamp4(;chunk_size=0,autodiff=true,diff_type=Val{:central},linsolve=DEFAULT_LINSOLVE) = RosShamp4{chunk_size,autodiff,typeof(linsolve),typeof(diff_type)}(linsolve,diff_type)

struct Veldd4{CS,AD,F,FDT} <: OrdinaryDiffEqRosenbrockAdaptiveAlgorithm{CS,AD}
  linsolve::F
  diff_type::FDT
end
Base.@pure Veldd4(;chunk_size=0,autodiff=true,diff_type=Val{:central},linsolve=DEFAULT_LINSOLVE) = Veldd4{chunk_size,autodiff,typeof(linsolve),typeof(diff_type)}(linsolve,diff_type)

struct Velds4{CS,AD,F,FDT} <: OrdinaryDiffEqRosenbrockAdaptiveAlgorithm{CS,AD}
  linsolve::F
  diff_type::FDT
end
Base.@pure Velds4(;chunk_size=0,autodiff=true,diff_type=Val{:central},linsolve=DEFAULT_LINSOLVE) = Velds4{chunk_size,autodiff,typeof(linsolve),typeof(diff_type)}(linsolve,diff_type)

struct GRK4T{CS,AD,F,FDT} <: OrdinaryDiffEqRosenbrockAdaptiveAlgorithm{CS,AD}
  linsolve::F
  diff_type::FDT
end
Base.@pure GRK4T(;chunk_size=0,autodiff=true,diff_type=Val{:central},linsolve=DEFAULT_LINSOLVE) = GRK4T{chunk_size,autodiff,typeof(linsolve),typeof(diff_type)}(linsolve,diff_type)

struct GRK4A{CS,AD,F,FDT} <: OrdinaryDiffEqRosenbrockAdaptiveAlgorithm{CS,AD}
  linsolve::F
  diff_type::FDT
end
Base.@pure GRK4A(;chunk_size=0,autodiff=true,diff_type=Val{:central},linsolve=DEFAULT_LINSOLVE) = GRK4A{chunk_size,autodiff,typeof(linsolve),typeof(diff_type)}(linsolve,diff_type)

struct Ros4LStab{CS,AD,F,FDT} <: OrdinaryDiffEqRosenbrockAdaptiveAlgorithm{CS,AD}
  linsolve::F
  diff_type::FDT
end
Base.@pure Ros4LStab(;chunk_size=0,autodiff=true,diff_type=Val{:central},linsolve=DEFAULT_LINSOLVE) = Ros4LStab{chunk_size,autodiff,typeof(linsolve),typeof(diff_type)}(linsolve,diff_type)

struct Rodas4{CS,AD,F,FDT} <: OrdinaryDiffEqRosenbrockAdaptiveAlgorithm{CS,AD}
  linsolve::F
  diff_type::FDT
end
Base.@pure Rodas4(;chunk_size=0,autodiff=true,diff_type=Val{:central},linsolve=DEFAULT_LINSOLVE) = Rodas4{chunk_size,autodiff,typeof(linsolve),typeof(diff_type)}(linsolve,diff_type)

struct Rodas42{CS,AD,F,FDT} <: OrdinaryDiffEqRosenbrockAdaptiveAlgorithm{CS,AD}
  linsolve::F
  diff_type::FDT
end
Base.@pure Rodas42(;chunk_size=0,autodiff=true,diff_type=Val{:central},linsolve=DEFAULT_LINSOLVE) = Rodas42{chunk_size,autodiff,typeof(linsolve),typeof(diff_type)}(linsolve,diff_type)

struct Rodas4P{CS,AD,F,FDT} <: OrdinaryDiffEqRosenbrockAdaptiveAlgorithm{CS,AD}
  linsolve::F
  diff_type::FDT
end
Base.@pure Rodas4P(;chunk_size=0,autodiff=true,diff_type=Val{:central},linsolve=DEFAULT_LINSOLVE) = Rodas4P{chunk_size,autodiff,typeof(linsolve),typeof(diff_type)}(linsolve,diff_type)

struct Rodas5{CS,AD,F,FDT} <: OrdinaryDiffEqRosenbrockAdaptiveAlgorithm{CS,AD}
  linsolve::F
  diff_type::FDT
end
Base.@pure Rodas5(;chunk_size=0,autodiff=true,diff_type=Val{:central},linsolve=DEFAULT_LINSOLVE) = Rodas5{chunk_size,autodiff,typeof(linsolve),typeof(diff_type)}(linsolve,diff_type)

struct GeneralRosenbrock{CS,AD,F,TabType} <: OrdinaryDiffEqRosenbrockAdaptiveAlgorithm{CS,AD}
  tableau::TabType
  factorization::F
end

Base.@pure GeneralRosenbrock(;chunk_size=0,autodiff=true,
                    factorization=lufact!,tableau=ROSENBROCK_DEFAULT_TABLEAU) =
                    GeneralRosenbrock{chunk_size,autodiff,typeof(factorization),typeof(tableau)}(tableau,factorization)

######################################

struct GenericIIF1{F} <: OrdinaryDiffEqExponentialAlgorithm
  nlsolve::F
end
Base.@pure GenericIIF1(;nlsolve=NLSOLVEJL_SETUP()) = GenericIIF1{typeof(nlsolve)}(nlsolve)

struct GenericIIF2{F} <: OrdinaryDiffEqExponentialAlgorithm
  nlsolve::F
end
Base.@pure GenericIIF2(;nlsolve=NLSOLVEJL_SETUP()) = GenericIIF2{typeof(nlsolve)}(nlsolve)

for Alg in [:LawsonEuler, :NorsettEuler, :ETDRK2, :ETDRK3, :ETDRK4]
  @eval struct $Alg <: OrdinaryDiffEqExponentialAlgorithm
    krylov::Bool
    m::Int
    iop::Int
  end
  @eval Base.@pure $Alg(;krylov=false, m=30, iop=0) = $Alg(krylov, m, iop)
end
ETD1 = NorsettEuler # alias
struct SplitEuler <: OrdinaryDiffEqExponentialAlgorithm end
struct ETD2 <: OrdinaryDiffEqExponentialAlgorithm end

#########################################

struct ABDF2{CS,AD,F,FDT,K,T,T2,Controller} <: OrdinaryDiffEqNewtonAdaptiveAlgorithm{CS,AD,Controller}
  linsolve::F
  diff_type::FDT
  κ::K
  tol::T
  smooth_est::Bool
  extrapolant::Symbol
  min_newton_iter::Int
  max_newton_iter::Int
  new_jac_conv_bound::T2
end
Base.@pure ABDF2(;chunk_size=0,autodiff=true,diff_type=Val{:central},
                 linsolve=DEFAULT_LINSOLVE,κ=nothing,tol=nothing,
                 smooth_est=true,extrapolant=:linear,min_newton_iter=1,
                 max_newton_iter=7,new_jac_conv_bound = 1e-3,
                 controller = :Predictive) =
ABDF2{chunk_size,autodiff,typeof(linsolve),typeof(diff_type),
      typeof(κ),typeof(tol),typeof(new_jac_conv_bound),controller}(
      linsolve,diff_type,κ,tol,smooth_est,extrapolant,min_newton_iter,
      max_newton_iter,new_jac_conv_bound)

#########################################

struct CompositeAlgorithm{T,F} <: OrdinaryDiffEqCompositeAlgorithm
  algs::T
  choice_function::F
end

################################################################################

### Algorithm Groups

const MassMatrixAlgorithms = Union{OrdinaryDiffEqRosenbrockAlgorithm,
                                   OrdinaryDiffEqRosenbrockAdaptiveAlgorithm,
                                   ImplicitEuler,ImplicitMidpoint}

const MultistepAlgorithms = Union{IRKN3,IRKN4,
                                  ABDF2,
                                  AB3,AB4,AB5,ABM32,ABM43,ABM54}<|MERGE_RESOLUTION|>--- conflicted
+++ resolved
@@ -189,9 +189,6 @@
                       linsolve,diff_type,κ,tol,extrapolant,min_newton_iter,
                       max_newton_iter,new_jac_conv_bound)
 
-<<<<<<< HEAD
-# Adams/BDF methods in Nordsieck forms
-=======
 struct CNLF2{CS,AD,F,FDT,K,T,T2} <: OrdinaryDiffEqImplicitAlgorithm{CS,AD}
   linsolve::F
   diff_type::FDT
@@ -211,9 +208,7 @@
                       linsolve,diff_type,κ,tol,extrapolant,min_newton_iter,
                       max_newton_iter,new_jac_conv_bound)
 
-# Adams methods in Nordsieck forms
->>>>>>> 62a1e5d6
-
+# Adams/BDF methods in Nordsieck forms
 struct AN5   <: OrdinaryDiffEqAdaptiveAlgorithm end
 struct JVODE <: OrdinaryDiffEqVariableOrderAlgorithm
   algorithm::Symbol
