--- conflicted
+++ resolved
@@ -446,13 +446,9 @@
 
 function calc_rosenbrock_differentiation!(integrator, cache, dtd1, dtgamma, repeat_step, W_transform)
   calc_tderivative!(integrator, cache, dtd1, repeat_step)
-<<<<<<< HEAD
   nlsolver = nothing
-  calc_W!(cache.W, integrator, nlsolver, cache, dtgamma, repeat_step, W_transform)
-=======
   # we need to skip calculating `W` when a step is repeated
-  repeat_step || calc_W!(cache.W, integrator, cache, dtgamma, repeat_step, W_transform)
->>>>>>> fac6a61a
+  repeat_step || calc_W!(cache.W, integrator, nlsolver, cache, dtgamma, repeat_step, W_transform)
   return nothing
 end
 
