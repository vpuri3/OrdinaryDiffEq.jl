--- conflicted
+++ resolved
@@ -11,12 +11,7 @@
 dts2 = 1 .//2 .^(7:-1:3)
 dts3 = 1 .//2 .^(12:-1:7)
 dts4 = 1 .//2 .^(5:-1:3) 
-<<<<<<< HEAD
-dts5 = 1 .//10 .^(6:-1:2)
-dts = 1 .//2 .^(8:-1:4)
-=======
 dts5 = 1 .//2 .^(3:-1:1)
->>>>>>> c712c670
 testTol = 0.2
 
 prob = (ODEProblemLibrary.prob_ode_linear,ODEProblemLibrary.prob_ode_2Dlinear)[1]
