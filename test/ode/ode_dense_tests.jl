using OrdinaryDiffEq, DiffEqProblemLibrary, Base.Test, DiffEqBase
using Calculus, ForwardDiff


# use `PRINT_TESTS = true` to print the tests, including results
const PRINT_TESTS = false
print_results(x) = if PRINT_TESTS; @printf("%s \n", x) end


# points and storage arrays used in the interpolation tests
const interpolation_points = 0:1//2^(4):1
const interpolation_results_1d = zeros(typeof(prob_ode_linear.u0), length(interpolation_points))
const interpolation_results_2d = Vector{typeof(prob_ode_2Dlinear.u0)}(length(interpolation_points))
for idx in eachindex(interpolation_results_2d)
  interpolation_results_2d[idx] = zeros(prob_ode_2Dlinear.u0)
end
<<<<<<< HEAD
const deriv_test_points = linspace(0,1,10)

# perform the regression tests
# NOTE: If you want to add new tests (for new algorithms), you have to run the
#       commands below to get numerical values for `tol_ode_linear` and
#       `tol_ode_2Dlinear`.
function regression_test(alg, tol_ode_linear, tol_ode_2Dlinear; test_diff1 = false)
  PRINT_TESTS && println("\n", alg)

  sol  = solve(prob_ode_linear, alg, dt=1//2^(2), dense=true)
  sol(interpolation_results_1d, interpolation_points)
  sol(interpolation_points[1])

  if test_diff1
    for t in deriv_test_points
      deriv = sol(t,Val{1})
      @test deriv ≈ ForwardDiff.derivative(sol,t)
    end
  end

  sol2 = solve(prob_ode_linear, alg, dt=1//2^(4), dense=true, adaptive=false)
  print_results( @test maximum(abs.(sol2[:] - interpolation_results_1d)) < tol_ode_linear )

  sol  = solve(prob_ode_2Dlinear, alg, dt=1//2^(2), dense=true)
  sol(interpolation_results_2d,  interpolation_points)
  sol(interpolation_points[1])
  sol2 = solve(prob_ode_2Dlinear, alg, dt=1//2^(4), dense=true, adaptive=false)
  print_results( @test maximum(maximum.(abs.(sol2[:] - interpolation_results_2d))) < tol_ode_2Dlinear)
end


# Some extra tests using Euler()
prob = prob_ode_linear
sol  = solve(prob, Euler(), dt=1//2^(2), dense=true)
interpd_1d = sol(0:1//2^(4):1)
sol2 = solve(prob, Euler(), dt=1//2^(4), dense=true)
sol3 = solve(prob, Euler(), dt=1//2^(5), dense=true)

=======

# perform the regression tests
# NOTE: If you want to add new tests (for new algorithms), you have to run the
#       commands below to get numerical values for `tol_ode_linear` and
#       `tol_ode_2Dlinear`.
function regression_test(alg, tol_ode_linear, tol_ode_2Dlinear)
  PRINT_TESTS && println("\n", alg)

  sol  = solve(prob_ode_linear, alg, dt=1//2^(2), dense=true)
  sol(interpolation_results_1d, interpolation_points)
  sol(interpolation_points[1])
  sol2 = solve(prob_ode_linear, alg, dt=1//2^(4), dense=true, adaptive=false)
  print_results( @test maximum(abs.(sol2[:] - interpolation_results_1d)) < tol_ode_linear )

  sol  = solve(prob_ode_2Dlinear, alg, dt=1//2^(2), dense=true)
  sol(interpolation_results_2d,  interpolation_points)
  sol(interpolation_points[1])
  sol2 = solve(prob_ode_2Dlinear, alg, dt=1//2^(4), dense=true, adaptive=false)
  print_results( @test maximum(maximum.(abs.(sol2[:] - interpolation_results_2d))) < tol_ode_2Dlinear)
end


# Some extra tests using Euler()
prob = prob_ode_linear
sol  = solve(prob, Euler(), dt=1//2^(2), dense=true)
interpd_1d = sol(0:1//2^(4):1)
sol2 = solve(prob, Euler(), dt=1//2^(4), dense=true)
sol3 = solve(prob, Euler(), dt=1//2^(5), dense=true)

>>>>>>> d452f0f4
prob = prob_ode_2Dlinear
sol  = solve(prob, Euler(), dt=1//2^(2), dense=true)
interpd = sol(0:1//2^(4):1)

interpd_idxs = sol(0:1//2^(4):1,idxs=1:2:5)

@test minimum([interpd_idxs[i] == interpd[i][1:2:5] for i in 1:length(interpd)])

interpd_single = sol(0:1//2^(4):1,idxs=1)

@test typeof(interpd_single) <: Vector{Float64}

@test typeof(sol(0.5,idxs=1)) <: Float64

A = rand(4,2)
sol(A,0.777)
A == sol(0.777)
sol2 = solve(prob, Euler(), dt=1//2^(4), dense=true)

@test maximum(map((x)->maximum(abs.(x)),sol2[:] - interpd)) < .2

sol(interpd, 0:1//2^(4):1)

@test maximum(map((x)->maximum(abs.(x)),sol2[:] - interpd)) < .2

sol  = solve(prob, Euler(), dt=1//2^(2), dense=false)

@test !(sol(0.6)[4,2] ≈ 0)


# Euler
regression_test(Euler(), 0.2, 0.2)

# Midpoint
regression_test(Midpoint(), 1.5e-2, 2.3e-2)

# SSPRK22
regression_test(SSPRK22(), 1.5e-2, 2.5e-2)

# SSPRK33
regression_test(SSPRK33(), 7.5e-4, 1.5e-3)

# SSPRK104
regression_test(SSPRK104(), 1.5e-5, 3e-5)

# RK4
regression_test(RK4(), 4.5e-5, 1e-4)
<<<<<<< HEAD

# DP5
regression_test(DP5(), 5e-6, 1e-5; test_diff1 = true)

# BS3
regression_test(BS3(), 5e-4, 8e-4)

# Tsit5
regression_test(Tsit5(), 2e-6, 4e-6; test_diff1 = true)

# TanYam7
regression_test(TanYam7(), 4e-4, 6e-4)

# TsitPap8
regression_test(TsitPap8(), 1e-3, 3e-3)

# Feagin10
regression_test(Feagin10(), 6e-4, 9e-4)

# Vern6
regression_test(Vern6(), 7e-8, 7e-8; test_diff1 = true)

=======

# DP5
regression_test(DP5(), 5e-6, 1e-5)

# BS3
regression_test(BS3(), 5e-4, 8e-4)

# Tsit5
regression_test(Tsit5(), 2e-6, 4e-6)

# TanYam7
regression_test(TanYam7(), 4e-4, 6e-4)

# TsitPap8
regression_test(TsitPap8(), 1e-3, 3e-3)

# Feagin10
regression_test(Feagin10(), 6e-4, 9e-4)

# Vern6
regression_test(Vern6(), 7e-8, 7e-8)

>>>>>>> d452f0f4
const linear_bigα = parse(BigFloat, "1.01")
f = (t,u) -> (linear_bigα*u)
prob_ode_bigfloatlinear = ODEProblem(f,parse(BigFloat,"0.5"),(0.0,1.0))
prob = prob_ode_bigfloatlinear

sol  = solve(prob, Vern6(), dt=1//2^(2), dense=true)
interpd_1d_big = sol(0:1//2^(7):1)
sol2 = solve(prob, Vern6(), dt=1//2^(7), dense=true, adaptive=false)
print_results( @test maximum(map((x)->maximum(abs.(x)),sol2[:] - interpd_1d_big)) < 5e-8 )

prob_ode_bigfloatveclinear = ODEProblem(f,[parse(BigFloat,"0.5")],(0.0,1.0))
prob = prob_ode_bigfloatveclinear
sol  = solve(prob, Vern6(), dt=1//2^(2), dense=true)
interpd_big = sol(0:1//2^(4):1)
sol2 = solve(prob, Vern6(), dt=1//2^(4), dense=true, adaptive=false)
print_results( @test maximum(map((x)->maximum(abs.(x)),sol2[:] - interpd_big)) < 5e-8 )

# BS5
<<<<<<< HEAD
regression_test(BS5(), 4e-8, 6e-8; test_diff1 = true)
=======
regression_test(BS5(), 4e-8, 6e-8)
>>>>>>> d452f0f4

prob = prob_ode_linear
sol  = solve(prob, BS5(), dt=1//2^(1), dense=true, adaptive=false)
interpd_1d_long = sol(0:1//2^(7):1)
sol2 = solve(prob, BS5(), dt=1//2^(7), dense=true, adaptive=false)
print_results( @test maximum(map((x)->maximum(abs.(x)),sol2[:] - interpd_1d_long)) < 2e-7 )

# Vern7
<<<<<<< HEAD
regression_test(Vern7(), 3e-9, 5e-9; test_diff1 = true)

# Vern8
regression_test(Vern8(), 3e-8, 5e-8; test_diff1 = true)

# Vern9
regression_test(Vern9(), 1e-9, 2e-9; test_diff1 = true)

# Rosenbrock23
regression_test(Rosenbrock23(), 3e-3, 6e-3; test_diff1 = true)
=======
regression_test(Vern7(), 3e-9, 5e-9)

# Vern8
regression_test(Vern8(), 3e-8, 5e-8)

# Vern9
regression_test(Vern9(), 1e-9, 2e-9)

# Rosenbrock23
regression_test(Rosenbrock23(), 3e-3, 6e-3)

prob = prob_ode_linear
sol  = solve(prob, Rosenbrock23(), dt=1//2^(12), dense=true)
sol(0:1//2^(4):1)
sol(0:1//2^(4):1,Val{1})

const deriv_test_points = linspace(0,1,10)
for t in deriv_test_points
  deriv = sol(t,Val{1})
  if t == 0
    #@test deriv ≈ derivative(sol,0.00,:forward)
  elseif t != 1
    #@test deriv ≈ derivative(sol,t)
  end
  @test deriv ≈ ForwardDiff.derivative(sol,t)
end
>>>>>>> d452f0f4

# Rosenbrock32
regression_test(Rosenbrock32(), 4e-4, 6e-4)

# ImplicitEuler
regression_test(ImplicitEuler(), 0.2, 0.354)

# Trapezoid
regression_test(Trapezoid(), 7e-3, 1.4e-2)

# DP8
<<<<<<< HEAD
regression_test(DP8(), 2e-7, 3e-7; test_diff1 = true)
=======
regression_test(DP8(), 2e-7, 3e-7)
>>>>>>> d452f0f4

prob = prob_ode_linear
sol  = solve(prob, DP8(), dt=1//2^(2), dense=true)
sol(interpd_1d_long,0:1//2^(7):1)
sol2 = solve(prob, DP8(), dt=1//2^(7), dense=true, adaptive=false)
print_results( @test maximum(map((x)->maximum(abs.(x)),sol2[:] - interpd_1d_long)) < 2e-7 )

# ExplicitRK
regression_test(ExplicitRK(), 7e-5, 2e-4)

prob = prob_ode_linear
sol  = solve(prob, ExplicitRK(), dt=1//2^(2), dense=true)
sol(interpd_1d_long,0:1//2^(7):1)
sol2 = solve(prob, ExplicitRK(), dt=1//2^(7), dense=true, adaptive=false)
print_results( @test maximum(map((x)->maximum(abs.(x)),sol2[:] - interpd_1d_long)) < 6e-5 )

prob = prob_ode_2Dlinear
sol  = solve(prob, ExplicitRK(), dt=1//2^(2), dense=true)
sol(interpd, 0:1//2^(4):1)
sol2 = solve(prob, ExplicitRK(), dt=1//2^(4), dense=true, adaptive=false)
print_results( @test maximum(map((x)->maximum(abs.(x)),sol2[:] - interpd)) < 2e-4 )<|MERGE_RESOLUTION|>--- conflicted
+++ resolved
@@ -14,7 +14,7 @@
 for idx in eachindex(interpolation_results_2d)
   interpolation_results_2d[idx] = zeros(prob_ode_2Dlinear.u0)
 end
-<<<<<<< HEAD
+
 const deriv_test_points = linspace(0,1,10)
 
 # perform the regression tests
@@ -53,37 +53,6 @@
 sol2 = solve(prob, Euler(), dt=1//2^(4), dense=true)
 sol3 = solve(prob, Euler(), dt=1//2^(5), dense=true)
 
-=======
-
-# perform the regression tests
-# NOTE: If you want to add new tests (for new algorithms), you have to run the
-#       commands below to get numerical values for `tol_ode_linear` and
-#       `tol_ode_2Dlinear`.
-function regression_test(alg, tol_ode_linear, tol_ode_2Dlinear)
-  PRINT_TESTS && println("\n", alg)
-
-  sol  = solve(prob_ode_linear, alg, dt=1//2^(2), dense=true)
-  sol(interpolation_results_1d, interpolation_points)
-  sol(interpolation_points[1])
-  sol2 = solve(prob_ode_linear, alg, dt=1//2^(4), dense=true, adaptive=false)
-  print_results( @test maximum(abs.(sol2[:] - interpolation_results_1d)) < tol_ode_linear )
-
-  sol  = solve(prob_ode_2Dlinear, alg, dt=1//2^(2), dense=true)
-  sol(interpolation_results_2d,  interpolation_points)
-  sol(interpolation_points[1])
-  sol2 = solve(prob_ode_2Dlinear, alg, dt=1//2^(4), dense=true, adaptive=false)
-  print_results( @test maximum(maximum.(abs.(sol2[:] - interpolation_results_2d))) < tol_ode_2Dlinear)
-end
-
-
-# Some extra tests using Euler()
-prob = prob_ode_linear
-sol  = solve(prob, Euler(), dt=1//2^(2), dense=true)
-interpd_1d = sol(0:1//2^(4):1)
-sol2 = solve(prob, Euler(), dt=1//2^(4), dense=true)
-sol3 = solve(prob, Euler(), dt=1//2^(5), dense=true)
-
->>>>>>> d452f0f4
 prob = prob_ode_2Dlinear
 sol  = solve(prob, Euler(), dt=1//2^(2), dense=true)
 interpd = sol(0:1//2^(4):1)
@@ -131,7 +100,6 @@
 
 # RK4
 regression_test(RK4(), 4.5e-5, 1e-4)
-<<<<<<< HEAD
 
 # DP5
 regression_test(DP5(), 5e-6, 1e-5; test_diff1 = true)
@@ -154,30 +122,6 @@
 # Vern6
 regression_test(Vern6(), 7e-8, 7e-8; test_diff1 = true)
 
-=======
-
-# DP5
-regression_test(DP5(), 5e-6, 1e-5)
-
-# BS3
-regression_test(BS3(), 5e-4, 8e-4)
-
-# Tsit5
-regression_test(Tsit5(), 2e-6, 4e-6)
-
-# TanYam7
-regression_test(TanYam7(), 4e-4, 6e-4)
-
-# TsitPap8
-regression_test(TsitPap8(), 1e-3, 3e-3)
-
-# Feagin10
-regression_test(Feagin10(), 6e-4, 9e-4)
-
-# Vern6
-regression_test(Vern6(), 7e-8, 7e-8)
-
->>>>>>> d452f0f4
 const linear_bigα = parse(BigFloat, "1.01")
 f = (t,u) -> (linear_bigα*u)
 prob_ode_bigfloatlinear = ODEProblem(f,parse(BigFloat,"0.5"),(0.0,1.0))
@@ -196,11 +140,7 @@
 print_results( @test maximum(map((x)->maximum(abs.(x)),sol2[:] - interpd_big)) < 5e-8 )
 
 # BS5
-<<<<<<< HEAD
 regression_test(BS5(), 4e-8, 6e-8; test_diff1 = true)
-=======
-regression_test(BS5(), 4e-8, 6e-8)
->>>>>>> d452f0f4
 
 prob = prob_ode_linear
 sol  = solve(prob, BS5(), dt=1//2^(1), dense=true, adaptive=false)
@@ -209,7 +149,6 @@
 print_results( @test maximum(map((x)->maximum(abs.(x)),sol2[:] - interpd_1d_long)) < 2e-7 )
 
 # Vern7
-<<<<<<< HEAD
 regression_test(Vern7(), 3e-9, 5e-9; test_diff1 = true)
 
 # Vern8
@@ -220,34 +159,6 @@
 
 # Rosenbrock23
 regression_test(Rosenbrock23(), 3e-3, 6e-3; test_diff1 = true)
-=======
-regression_test(Vern7(), 3e-9, 5e-9)
-
-# Vern8
-regression_test(Vern8(), 3e-8, 5e-8)
-
-# Vern9
-regression_test(Vern9(), 1e-9, 2e-9)
-
-# Rosenbrock23
-regression_test(Rosenbrock23(), 3e-3, 6e-3)
-
-prob = prob_ode_linear
-sol  = solve(prob, Rosenbrock23(), dt=1//2^(12), dense=true)
-sol(0:1//2^(4):1)
-sol(0:1//2^(4):1,Val{1})
-
-const deriv_test_points = linspace(0,1,10)
-for t in deriv_test_points
-  deriv = sol(t,Val{1})
-  if t == 0
-    #@test deriv ≈ derivative(sol,0.00,:forward)
-  elseif t != 1
-    #@test deriv ≈ derivative(sol,t)
-  end
-  @test deriv ≈ ForwardDiff.derivative(sol,t)
-end
->>>>>>> d452f0f4
 
 # Rosenbrock32
 regression_test(Rosenbrock32(), 4e-4, 6e-4)
@@ -259,11 +170,7 @@
 regression_test(Trapezoid(), 7e-3, 1.4e-2)
 
 # DP8
-<<<<<<< HEAD
 regression_test(DP8(), 2e-7, 3e-7; test_diff1 = true)
-=======
-regression_test(DP8(), 2e-7, 3e-7)
->>>>>>> d452f0f4
 
 prob = prob_ode_linear
 sol  = solve(prob, DP8(), dt=1//2^(2), dense=true)
