--- conflicted
+++ resolved
@@ -1,78 +1,73 @@
-<<<<<<< HEAD
-using OrdinaryDiffEq, Test, DiffEqOperators, LinearAlgebra
-using Random: srand
-=======
-using OrdinaryDiffEq, Test, DiffEqOperators, Random
->>>>>>> e75dc3e5
-@testset "Classical ExpRK" begin
-    N = 20
-    dt=0.1
-    srand(0); u0 = rand(N)
-    reltol = 1e-4
-    dd = -2 * ones(N); du = ones(N-1)
-    L = DiffEqArrayOperator(diagm(-1 => du, 0 => dd, 1 => du))
-    krylov_f2 = (u,p,t) -> -0.1*u
-    krylov_f2! = (du,u,p,t) -> du .= -0.1*u
-    prob = SplitODEProblem(L,krylov_f2,u0,(0.0,1.0))
-    prob_inplace = SplitODEProblem(L,krylov_f2!,u0,(0.0,1.0))
-
-    # Ad-hoc fix for SplitFunction miscalssified as having analytic solutions
-    DiffEqBase.has_analytic(::typeof(prob.f)) = false
-    DiffEqBase.has_analytic(::typeof(prob_inplace.f)) = false
-
-    Algs = [LawsonEuler,NorsettEuler,ETDRK2,ETDRK3,ETDRK4,HochOst4]
-    for Alg in Algs
-        sol = solve(prob, Alg(); dt=dt)
-        sol_krylov = solve(prob, Alg(krylov=true, m=10); dt=dt, reltol=reltol)
-        @test isapprox(sol.u,sol_krylov.u; rtol=reltol)
-
-        sol_ip = solve(prob_inplace, Alg(); dt=dt)
-        sol_ip_krylov = solve(prob_inplace, Alg(krylov=true, m=10); dt=dt, reltol=reltol)
-        @test isapprox(sol.u,sol_krylov.u; rtol=reltol)
-
-        println(Alg) # prevent Travis hanging
-    end
-end
-
-@testset "EPIRK" begin
-    N = 20
-    srand(0); u0 = normalize(randn(N))
-    # For the moment, use dense Jacobian
-    dd = -2 * ones(N); du = ones(N-1)
-    A = diagm(-1 => du, 0 => dd, 1 => du)
-    _f = (u,p,t) -> A*u - u.^3
-    _f_ip = (du,u,p,t) -> (mul!(du, A, u); du .-= u.^3)
-    _jac = (u,p,t) -> A - 3 * diagm(0 => u.^2)
-    _jac_ip = (J,u,p,t) -> begin
-        copyto!(J, A)
-        @inbounds for i = 1:N
-            J[i, i] -= 3 * u[i]^2
-        end
-    end
-    f = ODEFunction(_f; jac=_jac)
-    f_ip = ODEFunction(_f_ip; jac=_jac_ip)
-    prob = ODEProblem(f, u0, (0.0, 1.0))
-    prob_ip = ODEProblem(f_ip, u0, (0.0, 1.0))
-
-    dt = 0.05; tol=1e-5
-    Algs = [Exp4, EPIRK4s3A, EPIRK4s3B, EXPRB53s3, EPIRK5P1, EPIRK5P2]
-    for Alg in Algs
-        sol = solve(prob, Alg(); dt=dt, reltol=tol)
-        sol_ref = solve(prob, Tsit5(); reltol=tol)
-        @test isapprox(sol(1.0), sol_ref(1.0); rtol=tol)
-
-        sol = solve(prob_ip, Alg(); dt=dt, reltol=tol)
-        sol_ref = solve(prob_ip, Tsit5(); reltol=tol)
-        @test isapprox(sol(1.0), sol_ref(1.0); rtol=tol)
-        println(Alg) # prevent Travis hanging
-    end
-
-    sol = solve(prob, EPIRK5s3(); dt=dt, reltol=tol)
-    sol_ref = solve(prob, Tsit5(); reltol=tol)
-    @test_broken isapprox(sol(1.0), sol_ref(1.0); rtol=tol)
-
-    sol = solve(prob_ip, EPIRK5s3(); dt=dt, reltol=tol)
-    sol_ref = solve(prob_ip, Tsit5(); reltol=tol)
-    @test_broken isapprox(sol(1.0), sol_ref(1.0); rtol=tol)
-    println(EPIRK5s3) # prevent Travis hanging
-end
+using OrdinaryDiffEq, Test, DiffEqOperators, Random
+@testset "Classical ExpRK" begin
+    N = 20
+    dt=0.1
+    srand(0); u0 = rand(N)
+    reltol = 1e-4
+    dd = -2 * ones(N); du = ones(N-1)
+    L = DiffEqArrayOperator(diagm(-1 => du, 0 => dd, 1 => du))
+    krylov_f2 = (u,p,t) -> -0.1*u
+    krylov_f2! = (du,u,p,t) -> du .= -0.1*u
+    prob = SplitODEProblem(L,krylov_f2,u0,(0.0,1.0))
+    prob_inplace = SplitODEProblem(L,krylov_f2!,u0,(0.0,1.0))
+
+    # Ad-hoc fix for SplitFunction miscalssified as having analytic solutions
+    DiffEqBase.has_analytic(::typeof(prob.f)) = false
+    DiffEqBase.has_analytic(::typeof(prob_inplace.f)) = false
+
+    Algs = [LawsonEuler,NorsettEuler,ETDRK2,ETDRK3,ETDRK4,HochOst4]
+    for Alg in Algs
+        sol = solve(prob, Alg(); dt=dt)
+        sol_krylov = solve(prob, Alg(krylov=true, m=10); dt=dt, reltol=reltol)
+        @test isapprox(sol.u,sol_krylov.u; rtol=reltol)
+
+        sol_ip = solve(prob_inplace, Alg(); dt=dt)
+        sol_ip_krylov = solve(prob_inplace, Alg(krylov=true, m=10); dt=dt, reltol=reltol)
+        @test isapprox(sol.u,sol_krylov.u; rtol=reltol)
+
+        println(Alg) # prevent Travis hanging
+    end
+end
+
+@testset "EPIRK" begin
+    N = 20
+    srand(0); u0 = normalize(randn(N))
+    # For the moment, use dense Jacobian
+    dd = -2 * ones(N); du = ones(N-1)
+    A = diagm(-1 => du, 0 => dd, 1 => du)
+    _f = (u,p,t) -> A*u - u.^3
+    _f_ip = (du,u,p,t) -> (mul!(du, A, u); du .-= u.^3)
+    _jac = (u,p,t) -> A - 3 * diagm(0 => u.^2)
+    _jac_ip = (J,u,p,t) -> begin
+        copyto!(J, A)
+        @inbounds for i = 1:N
+            J[i, i] -= 3 * u[i]^2
+        end
+    end
+    f = ODEFunction(_f; jac=_jac)
+    f_ip = ODEFunction(_f_ip; jac=_jac_ip)
+    prob = ODEProblem(f, u0, (0.0, 1.0))
+    prob_ip = ODEProblem(f_ip, u0, (0.0, 1.0))
+
+    dt = 0.05; tol=1e-5
+    Algs = [Exp4, EPIRK4s3A, EPIRK4s3B, EXPRB53s3, EPIRK5P1, EPIRK5P2]
+    for Alg in Algs
+        sol = solve(prob, Alg(); dt=dt, reltol=tol)
+        sol_ref = solve(prob, Tsit5(); reltol=tol)
+        @test isapprox(sol(1.0), sol_ref(1.0); rtol=tol)
+
+        sol = solve(prob_ip, Alg(); dt=dt, reltol=tol)
+        sol_ref = solve(prob_ip, Tsit5(); reltol=tol)
+        @test isapprox(sol(1.0), sol_ref(1.0); rtol=tol)
+        println(Alg) # prevent Travis hanging
+    end
+
+    sol = solve(prob, EPIRK5s3(); dt=dt, reltol=tol)
+    sol_ref = solve(prob, Tsit5(); reltol=tol)
+    @test_broken isapprox(sol(1.0), sol_ref(1.0); rtol=tol)
+
+    sol = solve(prob_ip, EPIRK5s3(); dt=dt, reltol=tol)
+    sol_ref = solve(prob_ip, Tsit5(); reltol=tol)
+    @test_broken isapprox(sol(1.0), sol_ref(1.0); rtol=tol)
+    println(EPIRK5s3) # prevent Travis hanging
+end